use crate::error::IngressError;
use db::{
<<<<<<< HEAD
    client_log::ClientLog,
=======
    alerts::alert_handler::AlertHandler,
>>>>>>> 454c7325
    data::{
        machine_data::convert_system_metrics,
        node_data::{update_avs_active_set, update_avs_version},
    },
    log::{ContainerLog, LogLevel},
    metric::Metric,
    Account, Avs, AvsVersionHash, Machine,
};
use ivynet_core::ethers::types::Address;

use ivynet_docker_registry::node_types::get_node_type;
use ivynet_grpc::{
    self,
    backend::backend_server::{Backend, BackendServer},
    client::{Request, Response},
    messages::{
        MachineData, Metrics, NodeData, NodeDataV2, NodeType as NodeTypeMessage, NodeTypeQueries,
        NodeTypes, RegistrationCredentials, SignedLog, SignedMachineData, SignedMetrics,
        SignedNameChange, SignedNodeData, SignedNodeDataV2,
    },
    server, Status,
};

use ivynet_docker::logs::{find_log_level, find_or_create_log_timestamp, sanitize_log};
use ivynet_node_type::NodeType;
use sqlx::PgPool;
use std::{str::FromStr, sync::Arc};
use tracing::debug;
use uuid::Uuid;

use super::data_validator::validate_request;

pub struct BackendService {
    pool: Arc<PgPool>,
    alert_handler: AlertHandler,
}

impl BackendService {
    pub fn new(pool: Arc<PgPool>, alert_handler: AlertHandler) -> Self {
        Self { pool, alert_handler }
    }
}

type NameChange = (String, String); //Old name, new name

#[ivynet_grpc::async_trait]
impl Backend for BackendService {
    async fn register(
        &self,
        request: Request<RegistrationCredentials>,
    ) -> Result<Response<()>, Status> {
        let req = request.into_inner();
        let account =
            Account::verify(&self.pool, &req.email, &req.password).await.map_err(|_| {
                Status::not_found(format!("User {} not found or password is incorrect", req.email))
            })?;
        let client_id = Address::from_slice(&req.public_key);
        account
            .attach_client(
                &self.pool,
                &client_id,
                Uuid::from_slice(&req.machine_id)
                    .map_err(|_| Status::invalid_argument("Wrong machine_id size".to_string()))?,
                &req.hostname,
            )
            .await
            .map_err(|_| Status::not_found(format!("Cannot register new node for {account:?}",)))?;
        debug!(
            "User {} has registered new client with address {:?} and machine id {:?}",
            &req.email, client_id, req.machine_id
        );

        Ok(Response::new(()))
    }

    async fn logs(&self, request: Request<SignedLog>) -> Result<Response<()>, Status> {
        let request = request.into_inner();
        debug!("Received logs: {:?}", request.log);

        let (machine_id, log) = validate_request::<String, SignedLog>(
            &self.pool,
            &request.machine_id,
            &request.signature,
            Some(request.log),
        )
        .await?;

        let avs_name = request.avs_name;
        let log = sanitize_log(log.as_str());
        let log_level = LogLevel::from_str(&find_log_level(&log))
            .map_err(|_| Status::invalid_argument("Log level is invalid".to_string()))?;
        let created_at = Some(find_or_create_log_timestamp(&log));
        let log = ContainerLog {
            machine_id,
            avs_name: avs_name.clone(),
            log,
            log_level,
            created_at,
            other_fields: None,
        };
        debug!("STORING LOG: {:?}", log);

        match avs_name.as_str() {
            "ivynet-client" => {
                ClientLog::record_from_containerlog(&self.pool, &log)
                    .await
                    .map_err(|e| Status::internal(format!("Failed while saving logs: {e:?}")))?;
            }
            _ => {
                ContainerLog::record(&self.pool, &log)
                    .await
                    .map_err(|e| Status::internal(format!("Failed while saving logs: {e:?}")))?;
            }
        }

        Ok(Response::new(()))
    }

    async fn machine_data(
        &self,
        request: Request<SignedMachineData>,
    ) -> Result<Response<()>, Status> {
        let req = request.into_inner();

        let (machine_id, machine_data) = validate_request::<MachineData, SignedMachineData>(
            &self.pool,
            &req.machine_id,
            &req.signature,
            req.machine_data,
        )
        .await?;

        let system_metrics = convert_system_metrics(&machine_data);

        Machine::update_client_version(&self.pool, &machine_id, &machine_data.ivynet_version)
            .await
            .map_err(|e| Status::internal(format!("Failed while updating client version: {e}")))?;

        _ = Metric::record(
            &self.pool,
            machine_id,
            None,
            &system_metrics.iter().map(|v| v.into()).collect::<Vec<_>>(),
        )
        .await
        .map_err(|e| Status::internal(format!("Failed while saving system metrics: {e:?}")))?;

        Ok(Response::new(()))
    }

    async fn node_data(&self, request: Request<SignedNodeData>) -> Result<Response<()>, Status> {
        let req = request.into_inner();

        let (machine_id, node_data) = validate_request::<NodeData, SignedNodeData>(
            &self.pool,
            &req.machine_id,
            &req.signature,
            req.node_data,
        )
        .await?;

        let recovered_node_data = RecoveredNodeData::from(node_data);

        process_node_data(&self.pool, machine_id, recovered_node_data).await?;

        Ok(Response::new(()))
    }

    async fn node_data_v2(
        &self,
        request: Request<SignedNodeDataV2>,
    ) -> Result<Response<()>, Status> {
        let req = request.into_inner();

        let (machine_id, node_data) = validate_request::<NodeDataV2, SignedNodeDataV2>(
            &self.pool,
            &req.machine_id,
            &req.signature,
            req.node_data,
        )
        .await?;

        let recovered_node_data = RecoveredNodeData::from(node_data.clone());

        process_node_data(&self.pool, machine_id, recovered_node_data).await?;

        self.alert_handler.handle_node_data_alerts(node_data, machine_id).await.map_err(|e| {
            Status::internal(format!("Failed while sending node data to alert actor: {e}"))
        })?;

        Ok(Response::new(()))
    }

    async fn metrics(&self, request: Request<SignedMetrics>) -> Result<Response<()>, Status> {
        let req = request.into_inner();

        let (machine_id, metrics) = validate_request::<Vec<Metrics>, SignedMetrics>(
            &self.pool,
            &req.machine_id,
            &req.signature,
            Some(req.metrics),
        )
        .await?;

        _ = Metric::record(
            &self.pool,
            machine_id,
            req.avs_name.as_deref(),
            &metrics.iter().map(|v| v.into()).collect::<Vec<_>>(),
        )
        .await
        .map_err(|e| Status::internal(format!("Failed while saving metrics: {e:?}")))?;

        Ok(Response::new(()))
    }

    async fn node_type_queries(
        &self,
        request: Request<NodeTypeQueries>,
    ) -> Result<Response<NodeTypes>, Status> {
        let req = request.into_inner();
        let queries = req.node_types;
        let digests: Vec<String> = queries.iter().map(|q| q.image_digest.clone()).collect();

        let potential_hashes = AvsVersionHash::get_versions_from_digests(&self.pool, &digests)
            .await
            .map_err(|e| Status::internal(format!("Failed on database fetch {e}")))?
            .into_iter()
            .map(|(digest, avs_type)| (digest, NodeType::from(avs_type.as_str())))
            .collect();
        let potential_hashes = Some(potential_hashes);

        let node_types = queries
            .into_iter()
            .map(|query| {
                let node_type = get_node_type(
                    &potential_hashes,
                    &query.image_digest,
                    &query.image_name,
                    &query.container_name,
                )
                .unwrap_or(NodeType::Unknown)
                .to_string();
                NodeTypeMessage { container_name: query.container_name, node_type }
            })
            .collect();
        Ok(Response::new(NodeTypes { node_types }))
    }

    async fn name_change(
        &self,
        request: Request<SignedNameChange>,
    ) -> Result<Response<()>, Status> {
        let req = request.into_inner();

        let (machine_id, name_change) = validate_request::<NameChange, SignedNameChange>(
            &self.pool,
            &req.machine_id,
            &req.signature,
            Some((req.old_name, req.new_name)),
        )
        .await?;

        Avs::update_name(&self.pool, machine_id, &name_change.0, &name_change.1)
            .await
            .map_err(|e| Status::internal(format!("Failed while updating machine name: {e}")))?;

        Metric::update_name_on_metrics(&self.pool, machine_id, &name_change.0, &name_change.1)
            .await
            .map_err(|e| {
                Status::internal(format!("Failed while updating machine name on metrics: {e}"))
            })?;

        Ok(Response::new(()))
    }
}

pub async fn serve(
    pool: Arc<PgPool>,
    tls_cert: Option<String>,
    tls_key: Option<String>,
    port: u16,
) -> Result<(), IngressError> {
    tracing::info!("Starting GRPC server on port {port}");
    let alert_actor_handle = AlertHandler::new(pool.clone());
    server::Server::new(
        BackendServer::new(BackendService::new(pool, alert_actor_handle)),
        tls_cert,
        tls_key,
    )
    .serve(server::Endpoint::Port(port))
    .await?;

    Ok(())
}

#[derive(Debug, Clone)]
pub struct RecoveredNodeData {
    pub name: String,
    pub node_type: Option<String>,
    pub manifest: Option<String>,
    pub metrics_alive: Option<bool>,
    pub node_running: Option<bool>,
}

impl From<NodeData> for RecoveredNodeData {
    fn from(node_data: NodeData) -> Self {
        RecoveredNodeData {
            name: node_data.name,
            node_type: Some(node_data.node_type),
            manifest: Some(node_data.manifest),
            metrics_alive: Some(node_data.metrics_alive),
            node_running: None,
        }
    }
}

impl From<NodeDataV2> for RecoveredNodeData {
    fn from(node_data: NodeDataV2) -> Self {
        RecoveredNodeData {
            name: node_data.name,
            node_type: node_data.node_type,
            manifest: node_data.manifest,
            metrics_alive: node_data.metrics_alive,
            node_running: node_data.node_running,
        }
    }
}

async fn process_node_data(
    pool: &PgPool,
    machine_id: Uuid,
    node_data: RecoveredNodeData,
) -> Result<(), Status> {
    let name = node_data.name;
    let node_type = node_data.node_type;
    let manifest = node_data.manifest;
    let metrics_alive = node_data.metrics_alive;
    let node_running = node_data.node_running;

    match (node_type, manifest) {
        (Some(node_type), Some(manifest)) => {
            let nt = match NodeType::from(node_type.as_str()) {
                NodeType::Unknown => AvsVersionHash::get_avs_type_from_hash(pool, &manifest)
                    .await
                    .unwrap_or(NodeType::Unknown),
                node_type => node_type,
            };
            Avs::record_avs_data_from_client(pool, machine_id, &name, &nt, &manifest)
                .await
                .map_err(|e| Status::internal(format!("Failed while saving node_data: {e}")))?;
            _ = update_avs_version(pool, machine_id, &name, &manifest).await;
        }
        (None, Some(manifest)) => {
            _ = update_avs_version(pool, machine_id, &name, &manifest).await;
        }
        _ => {}
    }

    if let Some(metrics_alive) = metrics_alive {
        Avs::update_metrics_alive(pool, machine_id, &name, metrics_alive).await.map_err(|e| {
            Status::internal(format!("Failed while setting metrics available flag: {e}"))
        })?;
    }

    if let Some(node_running) = node_running {
        Avs::update_node_running(pool, machine_id, &name, node_running).await.map_err(|e| {
            Status::internal(format!("Failed while setting metrics available flag: {e}"))
        })?;
    }

    _ = update_avs_active_set(pool, machine_id, &name).await;

    Ok(())
}<|MERGE_RESOLUTION|>--- conflicted
+++ resolved
@@ -1,10 +1,7 @@
 use crate::error::IngressError;
 use db::{
-<<<<<<< HEAD
+    alerts::alert_handler::AlertHandler,
     client_log::ClientLog,
-=======
-    alerts::alert_handler::AlertHandler,
->>>>>>> 454c7325
     data::{
         machine_data::convert_system_metrics,
         node_data::{update_avs_active_set, update_avs_version},
