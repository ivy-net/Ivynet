--- conflicted
+++ resolved
@@ -13,12 +13,8 @@
 strum.workspace = true
 strum_macros.workspace = true
 thiserror.workspace = true
-<<<<<<< HEAD
 uuid.workspace = true
-=======
 utoipa.workspace = true
-serde_json.workspace = true
->>>>>>> 0192347f
 
 [dev-dependencies]
 
