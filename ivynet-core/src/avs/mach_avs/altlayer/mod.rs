use async_trait::async_trait;
use dialoguer::{Input, Password};
use ethers::{
    signers::Signer,
    types::{Address, Chain, H160, U256},
};
use ivynet_macros::h160;
use std::{
    env,
    fs::{self, File},
    io::{copy, BufReader},
    path::PathBuf,
    process::Command,
    sync::Arc,
};
use tracing::{debug, error, info};
use zip::ZipArchive;

use crate::{
    avs::AvsVariant,
    config::{self, IvyConfig},
    constants::IVY_METADATA,
    eigen::{
        node_classes::{self, NodeClass},
        quorum::QuorumType,
    },
    env_parser::EnvLines,
<<<<<<< HEAD
    error::{IvyError, SetupError},
=======
    error::IvyError,
>>>>>>> aa2c4812
    rpc_management::IvyProvider,
};

const ALTLAYER_PATH: &str = ".eigenlayer/altlayer";
const ALTLAYER_REPO_URL: &str = "https://github.com/alt-research/mach-avs-operator-setup/archive/refs/heads/master.zip";

pub struct AltLayer {
    path: PathBuf,
}

impl AltLayer {
    pub fn new(path: PathBuf) -> Self {
        Self { path }
    }
}

impl Default for AltLayer {
    fn default() -> Self {
        let home_dir = dirs::home_dir().unwrap();
        Self::new(home_dir.join(ALTLAYER_PATH))
    }
}

#[cfg_attr(target_arch = "wasm32", async_trait(?Send))]
#[cfg_attr(not(target_arch = "wasm32"), async_trait)]
impl AvsVariant for AltLayer {
    async fn setup(&self, provider: Arc<IvyProvider>, config: &IvyConfig) -> Result<(), IvyError> {
        download_operator_setup(self.path.clone()).await?;
        self.build_env(provider, config).await?;
        Ok(())
    }

<<<<<<< HEAD
    async fn build_env(&self, provider: Arc<IvyProvider>, config: &IvyConfig) -> Result<(), IvyError> {
        let chain = Chain::try_from(provider.signer().chain_id())?;
        let rpc_url = config.get_rpc_url(chain)?;

        let mach_avs_path = self.path.join("mach-avs-operator-setup");
        let avs_run_path = match chain {
            Chain::Mainnet => mach_avs_path.join("mainnet"),
            Chain::Holesky => mach_avs_path.join("holesky"),
            _ => todo!("Unimplemented"),
        };

        let avs_run_path = avs_run_path.join("mach-avs/op-sepolia");
        //
        // .env
        //

        let env_example_path = avs_run_path.join(".env.example");
        let env_path = avs_run_path.join(".env");

        if !env_example_path.exists() {
            error!("The '.env.example' file does not exist at {}. '.env.example' is used for .env templating, please ensure the operator-setup was downloaded to the correct location.", env_example_path.display());
            return Err(SetupError::NoEnvExample.into());
        }

        std::fs::copy(env_example_path, env_path.clone())?;

        let ecdsa_address = provider.address();
        debug!("using provider address {ecdsa_address:?}");

        debug!("configuring env...");
        let mut env_lines = EnvLines::load(&env_path)?;
=======
    async fn build_env(
        &self,
        env_path: PathBuf,
        provider: Arc<IvyProvider>,
        config: &IvyConfig,
    ) -> Result<(), IvyError> {
        let chain = Chain::try_from(provider.signer().chain_id())?;
        let ecdsa_address = provider.address();

        let run_script_path = env_path.join("eigenda_operator_setup");
        let run_script_path = match chain {
            Chain::Mainnet => run_script_path.join("mainnet"),
            Chain::Holesky => run_script_path.join("holesky"),
            _ => todo!("Unimplemented"),
        };

        let run_script_path = run_script_path.join("mach-avs/op-sepolia");

        let mut set_vars: bool = false;

        // env file
        let env_example_path = run_script_path.join(".env.example");
        let env_path = run_script_path.join(".env");
        if env_example_path.exists() && !env_path.exists() {
            std::fs::copy(env_example_path, env_path.clone())?;
            info!("Copied '.env.example' to '.env'.");
            set_vars = true;
        } else if !env_example_path.exists() {
            info!("The '.env.example' file does not exist.");
        } else {
            info!("The '.env' file already exists.");
            let reset_string: String = Input::new().with_prompt("Reset env file? (y/n)").interact_text()?;
            if reset_string == "y" {
                std::fs::remove_file(env_path.clone())?;
                std::fs::copy(env_example_path, env_path.clone())?;
                info!("Copied '.env.example' to '.env'.");
                set_vars = true;
            }
        }

        if set_vars {
            debug!("Setting env vars");

            let mut env_lines = EnvLines::load(&env_path)?;

            let rpc_url = config.get_rpc_url(chain)?;

            let home_dir = dirs::home_dir().unwrap();
            let home_str = home_dir.to_str().expect("Could not get home directory");

            // TODO: Resolve
            debug!("ecdsa address: {:?}", ecdsa_address);
>>>>>>> aa2c4812

        let home_dir = dirs::home_dir().unwrap();
        let home_str = home_dir.to_str().expect("Could not get home directory");

        let bls_key_name: String = Input::new()
            .with_prompt(
                "Input the name of your BLS key file - looks in .eigenlayer folder (where eigen cli stores the key)",
            )
            .interact_text()?;

<<<<<<< HEAD
        let mut bls_json_file_location = dirs::home_dir().expect("Could not get home directory");
        bls_json_file_location.push(".eigenlayer/operator_keys");
        bls_json_file_location.push(bls_key_name);
        bls_json_file_location.set_extension("bls.key.json");
        info!("BLS key file location: {:?}", bls_json_file_location);

        let bls_password: String =
            Password::new().with_prompt("Input the password for your BLS key file").interact()?;

        let node_cache_path = mach_avs_path.join("resources/cache");

        env_lines.set("USER_HOME", home_str);
        env_lines.set("ETH_RPC_URL", &rpc_url);
        env_lines.set("OPERATOR_ECDSA_ADDRESS", &format!("{:?}", ecdsa_address));
        env_lines.set(
            "NODE_BLS_KEY_FILE_HOST",
            bls_json_file_location.to_str().expect("Could not get BLS key file location"),
        );
        env_lines.set("OPERATOR_BLS_KEY_PASSWORD", &bls_password);
        env_lines.set("NODE_CACHE_PATH_HOST", node_cache_path.to_str().expect("Could not parse string"));
        env_lines.save(&env_path)?;

        //
        // .env.opt
        //

        let env_example_path = avs_run_path.join(".env.opt-example");
        let env_path = avs_run_path.join(".env.opt");

        std::fs::copy(env_example_path, env_path.clone())?;

        debug!("Setting env.opt vars");
        let mut env_lines = EnvLines::load(&env_path)?;

        let ecdsa_password: String =
            Password::new().with_prompt("Input the password for your ECDSA key file").interact()?;

        env_lines.set("METADATA_URI", IVY_METADATA);
        env_lines.set("USER_HOME", home_str);
        env_lines.set(
            "NODE_BLS_KEY_FILE_HOST",
            bls_json_file_location.to_str().expect("Could not get BLS key file location"),
        );
        let mut legacy_keyfile_path = config.default_private_keyfile.clone();
        legacy_keyfile_path.set_extension("legacy.json");
        env_lines.set("NODE_ECDSA_KEY_FILE_HOST", legacy_keyfile_path.to_str().expect("Bad private key path"));
        env_lines.set("OPERATOR_BLS_KEY_PASSWORD", &bls_password);
        env_lines.set("OPERATOR_ECDSA_KEY_PASSWORD", &ecdsa_password);
        env_lines.save(&env_path)?;
=======
            let mut bls_json_file_location = dirs::home_dir().expect("Could not get home directory");
            bls_json_file_location.push(".eigenlayer/operator_keys");
            bls_json_file_location.push(bls_key_name);
            bls_json_file_location.set_extension("bls.key.json");
            info!("BLS key file location: {:?}", bls_json_file_location);

            let bls_password: String =
                Password::new().with_prompt("Input the password for your BLS key file").interact()?;

            env_lines.set("USER_HOME", home_str);
            env_lines.set("ETH_RPC_URL", &rpc_url);
            env_lines.set("OPERATOR_ECDSA_ADDRESS", &format!("{:?}", ecdsa_address));
            env_lines.set(
                "NODE_BLS_KEY_FILE_HOST",
                bls_json_file_location.to_str().expect("Could not get BLS key file location"),
            );
            env_lines.set("OPERATOR_BLS_KEY_PASSWORD", &bls_password);
            env_lines.save(&env_path)?; //TODO
        }

        // .env.opt
        set_vars = false;

        let example_env = ".env.opt-example";
        let env = ".env.opt";

        let env_example_path = run_script_path.join(example_env);
        let env_path = run_script_path.join(env);
        if env_example_path.exists() && !env_path.exists() {
            std::fs::copy(env_example_path, env_path.clone())?;
            info!("Copied {} to {}.", example_env, env);
            set_vars = true;
        } else if !env_example_path.exists() {
            info!("The {} file does not exist.", example_env);
        } else {
            info!("The {} file already exists.", env);
            let reset_string: String = Input::new().with_prompt("Reset env.opt file? (y/n)").interact_text()?;
            if reset_string == "y" {
                std::fs::remove_file(env_path.clone())?;
                std::fs::copy(env_example_path, env_path.clone())?;
                info!("Copied '.env.opt-example' to '.env'.");
                set_vars = true;
            }
        }

        if set_vars {
            debug!("Setting env vars");

            let mut env_lines = EnvLines::load(&env_path)?;

            let user_home = dirs::home_dir().unwrap();
            let user_home = user_home.to_str().expect("Could not get home directory");

            let bls_key_name: String = Input::new()
                .with_prompt(
                    "Input the name of your BLS key file - look in .eigenlayer folder (where eigen cli stores the key)",
                )
                .interact_text()?;

            let mut bls_json_file_location = dirs::home_dir().expect("Could not get home directory");
            bls_json_file_location.push(".eigenlayer/operator_keys");
            bls_json_file_location.push(bls_key_name);
            bls_json_file_location.set_extension("bls.key.json");
            info!("BLS key file location: {:?}", bls_json_file_location);

            let bls_password: String =
                Password::new().with_prompt("Input the password for your BLS key file").interact()?;
            let ecdsa_password: String =
                Password::new().with_prompt("Input the password for your ECDSA key file").interact()?;

            env_lines.set("METADATA_URI", IVY_METADATA);
            env_lines.set("USER_HOME", user_home);
            env_lines.set(
                "NODE_BLS_KEY_FILE_HOST",
                bls_json_file_location.to_str().expect("Could not get BLS key file location"),
            );
            env_lines.set(
                "NODE_ECDSA_KEY_FILE_HOST",
                config.default_private_keyfile.to_str().expect("Bad private key path"),
            );
            env_lines.set("OPERATOR_BLS_KEY_PASSWORD", &bls_password);
            env_lines.set("OPERATOR_ECDSA_KEY_PASSWORD", &ecdsa_password);
            env_lines.save(&env_path)?;
        }
>>>>>>> aa2c4812
        Ok(())
    }

    fn validate_node_size(&self, _: U256) -> Result<bool, IvyError> {
        let (_, _, disk_info) = config::get_system_information()?;
        let class = node_classes::get_node_class()?;
        // XL node + 50gb disk space
        Ok(class >= NodeClass::XL && disk_info >= 50000000000)
    }

    /// Currently, AltLayer Mach AVS is operating in allowlist mode only: https://docs.altlayer.io/altlayer-documentation/altlayer-facilitated-actively-validated-services/xterio-mach-avs-for-xterio-chain/operator-guide
    async fn opt_in(
        &self,
<<<<<<< HEAD
        quorums: Vec<QuorumType>,
        eigen_path: PathBuf,
        _private_keyfile: PathBuf,
        chain: Chain,
    ) -> Result<(), IvyError> {
        let quorum_str: Vec<String> = quorums.iter().map(|quorum| (*quorum as u8).to_string()).collect();
        let quorum_str = quorum_str.join(",");

        let run_path = eigen_path
            .join("mach-avs-operator-setup")
            .join(chain.to_string().to_lowercase())
            .join("mach-avs/op-sepolia");
        info!("Opting in...");
        debug!("altlayer opt-in: {}", run_path.display());

        // WARN: Changing directory here may not be the best strategy.
        env::set_current_dir(&run_path)?;
        let run_path = run_path.join("run.sh");
        let optin = Command::new("sh").arg(run_path).arg("opt-in").status()?;
        if optin.success() {
            Ok(())
        } else {
            Err(IvyError::CommandError(optin.to_string()))
        }
    }

    async fn opt_out(
        &self,
        _quorums: Vec<QuorumType>,
        eigen_path: PathBuf,
        _private_keyfile: PathBuf,
        chain: Chain,
=======
        _quorums: Vec<QuorumType>,
        eigen_path: PathBuf,
        _private_keyfile: PathBuf,
        chain: Chain,
>>>>>>> aa2c4812
    ) -> Result<(), IvyError> {
        let run_path =
            eigen_path.join("operator_setup").join(chain.to_string().to_lowercase()).join("mach-avs/op-sepolia");
        info!("Opting in...");
        debug!("altlayer opt-in: {}", run_path.display());
        // WARN: Changing directory here may not be the best strategy.
        env::set_current_dir(&run_path)?;
        let run_path = run_path.join("run.sh");
        let optin = Command::new("sh").arg(run_path).arg("opt-in").status()?;
        if optin.success() {
            Ok(())
        } else {
            // TODO: Consider a more robust .into()
            Err(IvyError::CommandError(optin.to_string()))
        }
    }

    /// Quorum stake requirements can be found in the AltLayer docs: https://docs.altlayer.io/altlayer-documentation/altlayer-facilitated-actively-validated-services/xterio-mach-avs-for-xterio-chain/operator-guide
    fn quorum_min(&self, chain: Chain, quorum_type: crate::eigen::quorum::QuorumType) -> U256 {
        match chain {
            Chain::Mainnet => match quorum_type {
                QuorumType::LST => U256::zero(),
                QuorumType::EIGEN => todo!("Unimplemented"),
            },
            Chain::Holesky => match quorum_type {
                QuorumType::LST => U256::from(10 ^ 18), // one ETH
                QuorumType::EIGEN => todo!("Unimplemented"),
            },
            _ => todo!("Unimplemented"),
        }
    }

    // TODO: Add Eigen quorum.
    fn quorum_candidates(&self, chain: Chain) -> Vec<crate::eigen::quorum::QuorumType> {
        match chain {
            Chain::Mainnet => vec![QuorumType::LST],
            Chain::Holesky => vec![QuorumType::LST],
            _ => todo!("Unimplemented"),
        }
    }

    /// AltLayer stake registry contracts: https://github.com/alt-research/mach-avs
    fn stake_registry(&self, chain: Chain) -> Address {
        match chain {
            Chain::Mainnet => h160!(0x49296A7D4a76888370CB377CD909Cc73a2f71289),
            Chain::Holesky => h160!(0x0b3eE1aDc2944DCcBb817f7d77915C7d38F7B858),
            _ => todo!("Unimplemented"),
        }
    }

    /// AltLayer registry coordinator contracts: https://github.com/alt-research/mach-avs
    fn registry_coordinator(&self, chain: Chain) -> Address {
        match chain {
            Chain::Mainnet => h160!(0x561be1AB42170a19f31645F774e6e3862B2139AA),
            Chain::Holesky => h160!(0x1eA7D160d325B289bF981e0D7aB6Bf3261a0FFf2),
            _ => todo!("Unimplemented"),
        }
    }

    fn path(&self) -> PathBuf {
        self.path.clone()
    }

    async fn start(&self, quorums: Vec<QuorumType>, chain: Chain) -> Result<(), IvyError> {
        todo!()
    }
    async fn stop(&self, quorums: Vec<QuorumType>, chain: Chain) -> Result<(), IvyError> {
        todo!()
    }
}

pub async fn download_operator_setup(eigen_path: PathBuf) -> Result<(), IvyError> {
    let mut setup = false;
    let temp_path = eigen_path.join("temp");
    let destination_path = eigen_path.join("mach-avs-operator-setup");
    if destination_path.exists() {
        //TODO: Doh! Prompting inside the library?
        let reset_string: String = Input::new()
            .with_prompt("The operator setup directory already exists. Redownload? (y/n)")
            .interact_text()?;

        if reset_string == "y" {
            setup = true;
            fs::remove_dir_all(destination_path.clone())?;
            fs::create_dir_all(temp_path.clone())?;
        }
    } else {
        info!("The setup directory does not exist, downloading to {}", temp_path.display());
        fs::create_dir_all(temp_path.clone())?;
        setup = true;
    }

    if setup {
        info!("Downloading setup files to {}", temp_path.display());
        let response = reqwest::get(ALTLAYER_REPO_URL).await?;

        let fname = temp_path.join("source.zip");
        let mut dest = File::create(&fname)?;
        let bytes = response.bytes().await?;
        std::io::copy(&mut bytes.as_ref(), &mut dest)?;
        let reader = BufReader::new(File::open(fname)?);
        let mut archive = ZipArchive::new(reader)?;

        for i in 0..archive.len() {
            let mut file = archive.by_index(i)?;
            let outpath = temp_path.join(file.name());
            debug!("Extracting to {}", outpath.display());

            if (file.name()).ends_with('/') {
                std::fs::create_dir_all(&outpath)?;
            } else {
                if let Some(p) = outpath.parent() {
                    if !p.exists() {
                        std::fs::create_dir_all(p)?;
                    }
                }
                let mut outfile = File::create(&outpath)?;
                copy(&mut file, &mut outfile)?;
            }
        }
        let first_dir =
            std::fs::read_dir(&temp_path)?.filter_map(Result::ok).find(|entry| entry.file_type().unwrap().is_dir());
        if let Some(first_dir) = first_dir {
            let old_folder_path = first_dir.path();
            debug!("{}", old_folder_path.display());
            std::fs::rename(old_folder_path, destination_path)?;
        }
        // Delete the setup directory
        if temp_path.exists() {
            info!("Cleaning up setup directory...");
            std::fs::remove_dir_all(temp_path)?;
        }
    }

    Ok(())
}<|MERGE_RESOLUTION|>--- conflicted
+++ resolved
@@ -25,11 +25,7 @@
         quorum::QuorumType,
     },
     env_parser::EnvLines,
-<<<<<<< HEAD
     error::{IvyError, SetupError},
-=======
-    error::IvyError,
->>>>>>> aa2c4812
     rpc_management::IvyProvider,
 };
 
@@ -62,7 +58,6 @@
         Ok(())
     }
 
-<<<<<<< HEAD
     async fn build_env(&self, provider: Arc<IvyProvider>, config: &IvyConfig) -> Result<(), IvyError> {
         let chain = Chain::try_from(provider.signer().chain_id())?;
         let rpc_url = config.get_rpc_url(chain)?;
@@ -94,60 +89,6 @@
 
         debug!("configuring env...");
         let mut env_lines = EnvLines::load(&env_path)?;
-=======
-    async fn build_env(
-        &self,
-        env_path: PathBuf,
-        provider: Arc<IvyProvider>,
-        config: &IvyConfig,
-    ) -> Result<(), IvyError> {
-        let chain = Chain::try_from(provider.signer().chain_id())?;
-        let ecdsa_address = provider.address();
-
-        let run_script_path = env_path.join("eigenda_operator_setup");
-        let run_script_path = match chain {
-            Chain::Mainnet => run_script_path.join("mainnet"),
-            Chain::Holesky => run_script_path.join("holesky"),
-            _ => todo!("Unimplemented"),
-        };
-
-        let run_script_path = run_script_path.join("mach-avs/op-sepolia");
-
-        let mut set_vars: bool = false;
-
-        // env file
-        let env_example_path = run_script_path.join(".env.example");
-        let env_path = run_script_path.join(".env");
-        if env_example_path.exists() && !env_path.exists() {
-            std::fs::copy(env_example_path, env_path.clone())?;
-            info!("Copied '.env.example' to '.env'.");
-            set_vars = true;
-        } else if !env_example_path.exists() {
-            info!("The '.env.example' file does not exist.");
-        } else {
-            info!("The '.env' file already exists.");
-            let reset_string: String = Input::new().with_prompt("Reset env file? (y/n)").interact_text()?;
-            if reset_string == "y" {
-                std::fs::remove_file(env_path.clone())?;
-                std::fs::copy(env_example_path, env_path.clone())?;
-                info!("Copied '.env.example' to '.env'.");
-                set_vars = true;
-            }
-        }
-
-        if set_vars {
-            debug!("Setting env vars");
-
-            let mut env_lines = EnvLines::load(&env_path)?;
-
-            let rpc_url = config.get_rpc_url(chain)?;
-
-            let home_dir = dirs::home_dir().unwrap();
-            let home_str = home_dir.to_str().expect("Could not get home directory");
-
-            // TODO: Resolve
-            debug!("ecdsa address: {:?}", ecdsa_address);
->>>>>>> aa2c4812
 
         let home_dir = dirs::home_dir().unwrap();
         let home_str = home_dir.to_str().expect("Could not get home directory");
@@ -158,7 +99,6 @@
             )
             .interact_text()?;
 
-<<<<<<< HEAD
         let mut bls_json_file_location = dirs::home_dir().expect("Could not get home directory");
         bls_json_file_location.push(".eigenlayer/operator_keys");
         bls_json_file_location.push(bls_key_name);
@@ -208,92 +148,6 @@
         env_lines.set("OPERATOR_BLS_KEY_PASSWORD", &bls_password);
         env_lines.set("OPERATOR_ECDSA_KEY_PASSWORD", &ecdsa_password);
         env_lines.save(&env_path)?;
-=======
-            let mut bls_json_file_location = dirs::home_dir().expect("Could not get home directory");
-            bls_json_file_location.push(".eigenlayer/operator_keys");
-            bls_json_file_location.push(bls_key_name);
-            bls_json_file_location.set_extension("bls.key.json");
-            info!("BLS key file location: {:?}", bls_json_file_location);
-
-            let bls_password: String =
-                Password::new().with_prompt("Input the password for your BLS key file").interact()?;
-
-            env_lines.set("USER_HOME", home_str);
-            env_lines.set("ETH_RPC_URL", &rpc_url);
-            env_lines.set("OPERATOR_ECDSA_ADDRESS", &format!("{:?}", ecdsa_address));
-            env_lines.set(
-                "NODE_BLS_KEY_FILE_HOST",
-                bls_json_file_location.to_str().expect("Could not get BLS key file location"),
-            );
-            env_lines.set("OPERATOR_BLS_KEY_PASSWORD", &bls_password);
-            env_lines.save(&env_path)?; //TODO
-        }
-
-        // .env.opt
-        set_vars = false;
-
-        let example_env = ".env.opt-example";
-        let env = ".env.opt";
-
-        let env_example_path = run_script_path.join(example_env);
-        let env_path = run_script_path.join(env);
-        if env_example_path.exists() && !env_path.exists() {
-            std::fs::copy(env_example_path, env_path.clone())?;
-            info!("Copied {} to {}.", example_env, env);
-            set_vars = true;
-        } else if !env_example_path.exists() {
-            info!("The {} file does not exist.", example_env);
-        } else {
-            info!("The {} file already exists.", env);
-            let reset_string: String = Input::new().with_prompt("Reset env.opt file? (y/n)").interact_text()?;
-            if reset_string == "y" {
-                std::fs::remove_file(env_path.clone())?;
-                std::fs::copy(env_example_path, env_path.clone())?;
-                info!("Copied '.env.opt-example' to '.env'.");
-                set_vars = true;
-            }
-        }
-
-        if set_vars {
-            debug!("Setting env vars");
-
-            let mut env_lines = EnvLines::load(&env_path)?;
-
-            let user_home = dirs::home_dir().unwrap();
-            let user_home = user_home.to_str().expect("Could not get home directory");
-
-            let bls_key_name: String = Input::new()
-                .with_prompt(
-                    "Input the name of your BLS key file - look in .eigenlayer folder (where eigen cli stores the key)",
-                )
-                .interact_text()?;
-
-            let mut bls_json_file_location = dirs::home_dir().expect("Could not get home directory");
-            bls_json_file_location.push(".eigenlayer/operator_keys");
-            bls_json_file_location.push(bls_key_name);
-            bls_json_file_location.set_extension("bls.key.json");
-            info!("BLS key file location: {:?}", bls_json_file_location);
-
-            let bls_password: String =
-                Password::new().with_prompt("Input the password for your BLS key file").interact()?;
-            let ecdsa_password: String =
-                Password::new().with_prompt("Input the password for your ECDSA key file").interact()?;
-
-            env_lines.set("METADATA_URI", IVY_METADATA);
-            env_lines.set("USER_HOME", user_home);
-            env_lines.set(
-                "NODE_BLS_KEY_FILE_HOST",
-                bls_json_file_location.to_str().expect("Could not get BLS key file location"),
-            );
-            env_lines.set(
-                "NODE_ECDSA_KEY_FILE_HOST",
-                config.default_private_keyfile.to_str().expect("Bad private key path"),
-            );
-            env_lines.set("OPERATOR_BLS_KEY_PASSWORD", &bls_password);
-            env_lines.set("OPERATOR_ECDSA_KEY_PASSWORD", &ecdsa_password);
-            env_lines.save(&env_path)?;
-        }
->>>>>>> aa2c4812
         Ok(())
     }
 
@@ -307,7 +161,6 @@
     /// Currently, AltLayer Mach AVS is operating in allowlist mode only: https://docs.altlayer.io/altlayer-documentation/altlayer-facilitated-actively-validated-services/xterio-mach-avs-for-xterio-chain/operator-guide
     async fn opt_in(
         &self,
-<<<<<<< HEAD
         quorums: Vec<QuorumType>,
         eigen_path: PathBuf,
         _private_keyfile: PathBuf,
@@ -340,12 +193,6 @@
         eigen_path: PathBuf,
         _private_keyfile: PathBuf,
         chain: Chain,
-=======
-        _quorums: Vec<QuorumType>,
-        eigen_path: PathBuf,
-        _private_keyfile: PathBuf,
-        chain: Chain,
->>>>>>> aa2c4812
     ) -> Result<(), IvyError> {
         let run_path =
             eigen_path.join("operator_setup").join(chain.to_string().to_lowercase()).join("mach-avs/op-sepolia");
