--- conflicted
+++ resolved
@@ -55,11 +55,6 @@
     #[error(transparent)]
     TryFromChainError(#[from] TryFromPrimitiveError<Chain>),
 
-<<<<<<< HEAD
-    #[error("Command failed with code:")]
-    CommandError(String),
-
-=======
     #[error(transparent)]
     GRPCError(#[from] Status),
 
@@ -69,7 +64,6 @@
     #[error("GRPC server error")]
     GRPCServerError,
 
->>>>>>> aa2c4812
     #[error("Folder inaccesible")]
     DirInaccessible,
 
