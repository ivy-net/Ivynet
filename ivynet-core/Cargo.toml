--- conflicted
+++ resolved
@@ -15,12 +15,7 @@
 
 [dependencies]
 futures-util = "0.3"
-<<<<<<< HEAD
-clap = { version = "4.5.4", features = ["derive"] }
-=======
 clap = { version = "4.5.6", features = ["derive"] }
-confy = "0.6.1"
->>>>>>> aa2c4812
 console = "0.15.8"
 dialoguer = "0.11.0"
 dirs = "5.0.1"
@@ -29,19 +24,19 @@
 once_cell = "1.19.0"
 reqwest = { version = "0.12", features = ["stream"] }
 serde = { version = "1.0", features = ["derive"] }
+serde_json = "1.0.117"
 sysinfo = "0.30.11"
 thiserror = "1.0.60"
 tokio = { version = "1.37.0", features = ["full"] }
+toml = "0.8.14"
 tracing = "0.1.40"
 zip = "2.1.3"
 url = { version = "2.5.0", features = ["serde"] }
 chrono = "0.4"
 async-trait = "0.1.80"
 ivynet-macros = { path = "../ivynet-macros" }
-<<<<<<< HEAD
-serde_json = "1.0.117"
-toml = "0.8.14"
-=======
+
+#grpc
 prost = "0.12"
 prost-wkt = "0.5"
 prost-wkt-types = "0.5"
@@ -51,5 +46,4 @@
 [build-dependencies]
 prost-build = "0.12"
 prost-wkt-build = "0.5"
-tonic-build = "0.11"
->>>>>>> aa2c4812
+tonic-build = "0.11"