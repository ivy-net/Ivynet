--- conflicted
+++ resolved
@@ -90,93 +90,44 @@
         let message = match notification.alert {
             NotificationType::UnregisteredFromActiveSet { node_name, node_type: _, operator } => {
                 format!(
-<<<<<<< HEAD
-                    "❗ *Operator Unregistered from Active Set* ❗️\n
-                    Address `{operator}` has been removed from the active set for node `{node_name}`\n
-                    🔗 [Machine Details](http://ivynet.dev/machines/{machine_id})",
-                    machine_id = notification.machine_id.unwrap_or_default()
-=======
                     "❗ *Operator Unregistered from Active Set* ❗️\nAddress `{operator}` has been removed from the active set for node `{node_name}`\n🔗 [Machine Details](http://ivynet.dev/machines/{machine_id})",
                     machine_id = notification.machine_id
->>>>>>> 543309df
                 )
             }
             NotificationType::MachineNotResponding => {
                 format!(
-<<<<<<< HEAD
-                    "❗ *Machine Not Responding* ❗️\n
-                    Machine `{machine_id}` has lost connection with our backend\n
-                    🔗 [Machine Details](http://ivynet.dev/machines/{machine_id})",
-                    machine_id = notification.machine_id.unwrap_or_default()
-=======
                     "❗ *Machine Not Responding* ❗️\nMachine `{machine_id}` has lost connection with our backend\n🔗 [Machine Details](http://ivynet.dev/machines/{machine_id})",
                     machine_id = notification.machine_id
->>>>>>> 543309df
                 )
             }
             NotificationType::Custom { node_name, node_type: _, extra_data } => {
                 format!(
-<<<<<<< HEAD
-                    "❗ *Custom Alert* ❗️\n
-                    Node `{node_name}` has triggered a custom alert with custom data: `{extra_data}`\n
-                    🔗 [Machine Details](http://ivynet.dev/machines/{machine_id})",
-                    machine_id = notification.machine_id.unwrap_or_default()
-=======
                     "❗ *Custom Alert* ❗️\nNode `{node_name}` has triggered a custom alert with custom data: `{extra_data}`\n🔗 [Machine Details](http://ivynet.dev/machines/{machine_id})",
                     machine_id = notification.machine_id,
->>>>>>> 543309df
                 )
             }
             NotificationType::NodeNotRunning { node_name, node_type: _ } => {
                 format!(
-<<<<<<< HEAD
-                    "❗ *Node Not Running* ❗️\n
-                    Node `{node_name}` is not running on machine `{machine_id}`\n
-                    🔗 [Machine Details](http://ivynet.dev/machines/{machine_id})",
-                    machine_id = notification.machine_id.unwrap_or_default()
-=======
                     "❗ *Node Not Running* ❗️\nNode `{node_name}` is not running on machine `{machine_id}`\n🔗 [Machine Details](http://ivynet.dev/machines/{machine_id})",
                     machine_id = notification.machine_id
->>>>>>> 543309df
                 )
             }
             NotificationType::NoChainInfo { node_name, node_type: _ } => {
                 format!(
-<<<<<<< HEAD
-                    "❗ *No Chain Info* ❗️\n
-                    Node `{node_name}` has no chain information\n
-                    🔗 [Machine Details](http://ivynet.dev/machines/{machine_id})",
-                    machine_id = notification.machine_id.unwrap_or_default()
-=======
                     "❗ *No Chain Info* ❗️ \nNode `{node_name}` has no chain information \n🔗 [Machine Details](http://ivynet.dev/machines/{machine_id})",
                     machine_id = notification.machine_id
->>>>>>> 543309df
                 )
             }
             NotificationType::NoMetrics { node_name, node_type: _ } => {
                 format!(
-<<<<<<< HEAD
-                    "❗ *No Metrics* ❗️\n
-                    Node `{node_name}` is not reporting any metrics\n
-                    🔗 [Machine Details](http://ivynet.dev/machines/{machine_id})",
-                    machine_id = notification.machine_id.unwrap_or_default()
-=======
                     "❗ *No Metrics* ❗️\nNode `{node_name}` is not reporting any metrics\n🔗 [Machine Details](http://ivynet.dev/machines/{machine_id})",
                     machine_id = notification.machine_id
->>>>>>> 543309df
                 )
             }
             NotificationType::NoOperatorId { node_name, node_type: _ } => {
                 format!(
-<<<<<<< HEAD
-                    "❗ *No Operator ID* ❗️\n
-                    Node `{node_name}` has no associated operator ID\n
-                    🔗 [Machine Details](http://ivynet.dev/machines/{machine_id})",
-                    machine_id = notification.machine_id.unwrap_or_default()
-=======
                     "❗ *No Operator ID* ❗️\nNode `{node_name}` has no associated operator ID\n🔗 [Machine Details](http://ivynet.dev/machines/{machine_id})",
                     machine_id = notification.machine_id
->>>>>>> 543309df
                 )
             }
             NotificationType::HardwareResourceUsage { machine, resource, percent } => {
@@ -189,15 +140,8 @@
             }
             NotificationType::LowPerformanceScore { node_name, node_type: _, performance } => {
                 format!(
-<<<<<<< HEAD
-                    "❗ *Low Performance Score* ❗️\n
-                    Node `{node_name}` has a LOW performance score of `{performance}`\n
-                    🔗 [Machine Details](http://ivynet.dev/machines/{machine_id})",
-                    machine_id = notification.machine_id.unwrap_or_default(),
-=======
                     "❗ *Low Performance Score* ❗️\nNode `{node_name}` has a LOW performance score of `{performance}`\n🔗 [Machine Details](http://ivynet.dev/machines/{machine_id})",
                     machine_id = notification.machine_id,
->>>>>>> 543309df
                     performance = performance
                 )
             }
@@ -208,39 +152,22 @@
                 recommended_version,
             } => {
                 format!(
-<<<<<<< HEAD
-                    "❗ *Node Update Available* ❗️\n
-                    Node `{node_name}` is running version `{current_version}` but version `{recommended_version}` is available\n
-                    🔗 [Machine Details](http://ivynet.dev/machines/{machine_id})",
-                    machine_id = notification.machine_id.unwrap_or_default(),
-=======
                     "❗ *Node Update Available* ❗️\nNode `{node_name}` is running version `{current_version}` but version `{recommended_version}` is available\n🔗 [Machine Details](http://ivynet.dev/machines/{machine_id})",
                     machine_id = notification.machine_id,
->>>>>>> 543309df
                     current_version = current_version,
                     recommended_version = recommended_version
                 )
             }
             NotificationType::ActiveSetNoDeployment { node_name, .. } => {
                 format!(
-<<<<<<< HEAD
-                    "❗ *Active Set No Deployment* ❗️\n
-                    Node `{node_name}` is in the active set, but the node is either not deployed or not responding\n
-                    🔗 [Machine Details](http://ivynet.dev/machines/{machine_id})",
-                    machine_id = notification.machine_id.unwrap_or_default()
-=======
                     "❗ *Active Set No Deployment* ❗️\nNode `{node_name}` is in the active set, but the node is either not deployed or not responding\n🔗 [Machine Details](http://ivynet.dev/machines/{machine_id})",
                     machine_id = notification.machine_id
->>>>>>> 543309df
                 )
             }
             NotificationType::NodeNotResponding { node_name, .. } => {
                 format!(
-<<<<<<< HEAD
-                    "❗ *Node Not Responding* ❗️\n
-                    Node `{node_name}` is not responding\n
-                    🔗 [Machine Details](http://ivynet.dev/machines/{machine_id})",
-                    machine_id = notification.machine_id.unwrap_or_default()
+"❗ *Node Not Responding* ❗️\nNode `{node_name}` is not responding\n🔗 [Machine Details](http://ivynet.dev/machines/{machine_id})",
+machine_id = notification.machine_id
                 )
             }
             NotificationType::NewEigenAvs {
@@ -270,10 +197,6 @@
                     "❗ *Updated EigenLayer AVS* ❗️\n
                     Updated EigenLayer AVS: {name} has updated their metadata or address to {:?} with metadata URI {metadata_uri}. \n Website: {website} \n Twitter: {twitter}",
                     address
-=======
-                    "❗ *Node Not Responding* ❗️\nNode `{node_name}` is not responding\n🔗 [Machine Details](http://ivynet.dev/machines/{machine_id})",
-                    machine_id = notification.machine_id
->>>>>>> 543309df
                 )
             }
         };
