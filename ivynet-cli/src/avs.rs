use dialoguer::Password;
<<<<<<< HEAD
use ivynet_core::{
    config::IvyConfig,
    server::{handle_avs_command, AvsHandleCommands},
    wallet::IvyWallet,
};

#[allow(unused_imports)]
use tracing::{info, warn};

use crate::{error::Error, utils::parse_chain};

#[derive(Subcommand, Debug)]
pub enum AvsCommands {
    #[command(name = "setup", about = "Set up environment and download required files for an AVS <CHAIN> <AVS>")]
    Setup { avs: String, chain: String },
    #[command(name = "optin", about = "Opt in to valid quorums with the given AVS <CHAIN> <AVS>")]
    Optin { avs: String, chain: String },
    #[command(name = "optout", about = "Opt out of valid quorums with the given AVS <CHAIN> <AVS>")]
    Optout { avs: String, chain: String },
    #[command(name = "start", about = "Start running an AVS node in a docker container <CHAIN> <AVS>")]
    Start { avs: String, chain: String },
    #[command(name = "stop", about = "Stop running the active AVS docker container <CHAIN> <AVS>")]
    Stop { avs: String, chain: String },
    #[command(
        name = "check-stake-percentage",
        about = "Determine what percentage of the total stake an address would have <AVS> <ADDRESS> <CHAIN>"
    )]
    CheckStakePercentage { _avs: String, address: String, chain: String },
}

impl Display for AvsCommands {
    fn fmt(&self, f: &mut std::fmt::Formatter<'_>) -> std::fmt::Result {
        match self {
            AvsCommands::Setup { avs, chain } => write!(f, "setup {} on chain {}", avs, chain),
            AvsCommands::Optin { avs, chain } => write!(f, "optin {} on chain {}", avs, chain),
            AvsCommands::Optout { avs, chain } => write!(f, "optout {} on chain {}", avs, chain),
            AvsCommands::Start { avs, chain } => write!(f, "start {} on chain {}", avs, chain),
            AvsCommands::Stop { avs, chain } => write!(f, "stop {} on chain {}", avs, chain),
            AvsCommands::CheckStakePercentage { _avs, address, chain } => {
                write!(f, "check stake percentage for {} on {} network", address, chain)
            }
        }
    }
}
=======
use ivynet_core::{avs::commands::AvsCommands, config::IvyConfig, server::handle_avs_command, wallet::IvyWallet};
use tracing::info;

use crate::error::Error;
>>>>>>> 0aa61cdd

pub async fn parse_avs_subcommands(subcmd: AvsCommands, config: &IvyConfig) -> Result<(), Error> {
    // Not every AVS instance requires access to a wallet. How best to handle this? Enum variant?
    let password: String =
        Password::new().with_prompt("Input the password for your stored ECDSA keyfile").interact()?;
    let wallet = IvyWallet::from_keystore(config.default_private_keyfile.clone(), password)?;
    info!("Avs Command: {subcmd}");
    handle_avs_command(subcmd, config, Some(wallet)).await?;
    Ok(())
}<|MERGE_RESOLUTION|>--- conflicted
+++ resolved
@@ -1,60 +1,12 @@
 use dialoguer::Password;
-<<<<<<< HEAD
-use ivynet_core::{
-    config::IvyConfig,
-    server::{handle_avs_command, AvsHandleCommands},
-    wallet::IvyWallet,
-};
-
-#[allow(unused_imports)]
-use tracing::{info, warn};
-
-use crate::{error::Error, utils::parse_chain};
-
-#[derive(Subcommand, Debug)]
-pub enum AvsCommands {
-    #[command(name = "setup", about = "Set up environment and download required files for an AVS <CHAIN> <AVS>")]
-    Setup { avs: String, chain: String },
-    #[command(name = "optin", about = "Opt in to valid quorums with the given AVS <CHAIN> <AVS>")]
-    Optin { avs: String, chain: String },
-    #[command(name = "optout", about = "Opt out of valid quorums with the given AVS <CHAIN> <AVS>")]
-    Optout { avs: String, chain: String },
-    #[command(name = "start", about = "Start running an AVS node in a docker container <CHAIN> <AVS>")]
-    Start { avs: String, chain: String },
-    #[command(name = "stop", about = "Stop running the active AVS docker container <CHAIN> <AVS>")]
-    Stop { avs: String, chain: String },
-    #[command(
-        name = "check-stake-percentage",
-        about = "Determine what percentage of the total stake an address would have <AVS> <ADDRESS> <CHAIN>"
-    )]
-    CheckStakePercentage { _avs: String, address: String, chain: String },
-}
-
-impl Display for AvsCommands {
-    fn fmt(&self, f: &mut std::fmt::Formatter<'_>) -> std::fmt::Result {
-        match self {
-            AvsCommands::Setup { avs, chain } => write!(f, "setup {} on chain {}", avs, chain),
-            AvsCommands::Optin { avs, chain } => write!(f, "optin {} on chain {}", avs, chain),
-            AvsCommands::Optout { avs, chain } => write!(f, "optout {} on chain {}", avs, chain),
-            AvsCommands::Start { avs, chain } => write!(f, "start {} on chain {}", avs, chain),
-            AvsCommands::Stop { avs, chain } => write!(f, "stop {} on chain {}", avs, chain),
-            AvsCommands::CheckStakePercentage { _avs, address, chain } => {
-                write!(f, "check stake percentage for {} on {} network", address, chain)
-            }
-        }
-    }
-}
-=======
 use ivynet_core::{avs::commands::AvsCommands, config::IvyConfig, server::handle_avs_command, wallet::IvyWallet};
 use tracing::info;
 
 use crate::error::Error;
->>>>>>> 0aa61cdd
 
 pub async fn parse_avs_subcommands(subcmd: AvsCommands, config: &IvyConfig) -> Result<(), Error> {
     // Not every AVS instance requires access to a wallet. How best to handle this? Enum variant?
-    let password: String =
-        Password::new().with_prompt("Input the password for your stored ECDSA keyfile").interact()?;
+    let password: String = Password::new().with_prompt("Input the password for your stored keyfile").interact()?;
     let wallet = IvyWallet::from_keystore(config.default_private_keyfile.clone(), password)?;
     info!("Avs Command: {subcmd}");
     handle_avs_command(subcmd, config, Some(wallet)).await?;
