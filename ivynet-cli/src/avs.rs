use clap::Parser;

<<<<<<< HEAD
use dialoguer::Password;
use ethers::types::Chain;
use ivynet_core::{
    config::IvyConfig,
    server::{handle_avs_command, AvsHandleCommands},
    wallet::IvyWallet,
};
use tracing::debug;
=======
use ivynet_core::{avs, config::IvyConfig, ethers::types::Chain};
>>>>>>> aa2c4812

use crate::error::Error;

#[derive(Parser, Debug, Clone)]
pub enum AvsCommands {
    #[command(name = "setup", about = "opt in to valid quorums with the given AVS")]
    Setup { avs: String },
    #[command(name = "optin", about = "opt in to valid quorums with the given AVS")]
    Optin { avs: String },
    #[command(name = "optout", about = "opt out of valid quorums with the given AVS")]
    Optout { avs: String },
    #[command(name = "start", about = "Start running an AVS node in a docker container")]
    Start { avs: String },
    #[command(name = "stop", about = "stop running the active AVS docker container")]
    Stop { avs: String },
    #[command(
        name = "check-stake-percentage",
        about = "Determine what percentage of the total stake an address would have"
    )]
    CheckStakePercentage { avs: String, address: String, network: String },
}

pub async fn parse_config_subcommands(subcmd: AvsCommands, config: &IvyConfig, chain: Chain) -> Result<(), Error> {
    // TODO: Remove this prompt from library
    // Not every AVS instance requires access to a wallet. How best to handle this? Enum variant?
    let password: String = Password::new().with_prompt("Input the password for your stored keyfile").interact()?;
    debug!("{password} | {:?}", config.default_private_keyfile.clone());
    let wallet = IvyWallet::from_keystore(config.default_private_keyfile.clone(), password)?;
    match subcmd {
        AvsCommands::Setup { avs } => {
            handle_avs_command(AvsHandleCommands::Setup, &avs, config, chain, Some(wallet)).await?
        }
        AvsCommands::Optin { avs } => {
            handle_avs_command(AvsHandleCommands::Optin, &avs, config, chain, Some(wallet)).await?
        }
        AvsCommands::Optout { avs } => {
            handle_avs_command(AvsHandleCommands::Optout, &avs, config, chain, Some(wallet)).await?
        }
        AvsCommands::Start { avs } => {
            handle_avs_command(AvsHandleCommands::Start, &avs, config, chain, Some(wallet)).await?
        }
        AvsCommands::Stop { avs } => {
            handle_avs_command(AvsHandleCommands::Start, &avs, config, chain, Some(wallet)).await?
        }
        _ => todo!(),
    };
    Ok(())
}<|MERGE_RESOLUTION|>--- conflicted
+++ resolved
@@ -1,17 +1,13 @@
 use clap::Parser;
 
-<<<<<<< HEAD
 use dialoguer::Password;
-use ethers::types::Chain;
 use ivynet_core::{
     config::IvyConfig,
+    ethers::types::Chain,
     server::{handle_avs_command, AvsHandleCommands},
     wallet::IvyWallet,
 };
 use tracing::debug;
-=======
-use ivynet_core::{avs, config::IvyConfig, ethers::types::Chain};
->>>>>>> aa2c4812
 
 use crate::error::Error;
 
@@ -38,7 +34,6 @@
     // TODO: Remove this prompt from library
     // Not every AVS instance requires access to a wallet. How best to handle this? Enum variant?
     let password: String = Password::new().with_prompt("Input the password for your stored keyfile").interact()?;
-    debug!("{password} | {:?}", config.default_private_keyfile.clone());
     let wallet = IvyWallet::from_keystore(config.default_private_keyfile.clone(), password)?;
     match subcmd {
         AvsCommands::Setup { avs } => {
