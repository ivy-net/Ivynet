[workspace]
members = [
#Binaries
	"cli",
<<<<<<< HEAD
	"api",
	"scanner",
=======
	"macros",
	"backend",
	"scraper",
	"db",
>>>>>>> d28f04bc
	"ingress",
#Crates
    "ivynet-database",
    "ivynet-macros",
	"ivynet-docker",
	"ivynet-docker-registry",
	"ivynet-grpc",
	"ivynet-io",
	"ivynet-node-type",
	"ivynet-notifications",
	"ivynet-signer",
<<<<<<< HEAD
    "ivynet-error",
=======
	"ivynet-error",
	"ivynet-alerts",
>>>>>>> d28f04bc
]
resolver = "2"

[workspace.package]
version = "0.6.0"
edition = "2021"
repository = "https://github.com/ivy-net/ivynet"
categories = ["cryptography::cryptocurrencies"]
license = "UNLICENSED"

[workspace.lints.clippy]
# Duplicated from Reth - Reth has more enabled but lists them as experimental so
# we're not enabling them here.
branches_sharing_code = "warn"
clear_with_drain = "warn"
derive_partial_eq_without_eq = "warn"
empty_line_after_outer_attr = "warn"
equatable_if_let = "warn"
imprecise_flops = "warn"
iter_on_empty_collections = "warn"
iter_with_drain = "warn"
large_stack_frames = "warn"
manual_clamp = "warn"
mutex_integer = "warn"
needless_pass_by_ref_mut = "warn"
nonstandard_macro_braces = "warn"
or_fun_call = "warn"
path_buf_push_overwrite = "warn"
read_zero_byte_vec = "warn"
redundant_clone = "warn"
suboptimal_flops = "warn"
suspicious_operation_groupings = "warn"
trailing_empty_array = "warn"
trait_duplication_in_bounds = "warn"
transmute_undefined_repr = "warn"
trivial_regex = "warn"
tuple_array_conversions = "warn"
uninhabited_references = "warn"
unused_peekable = "warn"
unused_rounding = "warn"
useless_let_if_seq = "warn"

[workspace.dependencies]
# Local packages
alerts = { path = "ivynet-alerts" }
ivynet-error = { path = "ivynet-error" }
ivynet-docker = { path = "ivynet-docker" }
ivynet-docker-registry = { path = "ivynet-docker-registry" }
ivynet-grpc = { path = "ivynet-grpc" }
ivynet-io = { path = "ivynet-io" }
ivynet-node-type = { path = "ivynet-node-type" }
ivynet-notifications = { path = "ivynet-notifications" }
ivynet-signer = { path = "ivynet-signer" }
ivynet-database = { path = "ivynet-database" }
ivynet-macros = { path = "ivynet-macros" }

#grpc
prost = "0.13"
prost-wkt = "0.6"
prost-wkt-types = "0.6"
tonic = { version = "0.12", features = ["tls", "tls-roots"] }
tonic-reflection = "0.12"

anyhow = "1.0"
async-trait = "0.1.80"
blsful = "2.5.7"
bollard = "0.17.1"
convert_case = "0.6.0"
chrono = "0.4.0"
dialoguer = "0.11.0"
dirs = "5.0.1"
docker-registry = "0.7.0"
dotenvy = "0.15.7"
eth-keystore = "0.5.0"
ethers = { version = "2.0", features = ["ws", "abigen"] }
futures = "0.3.31"
kameo = "0.14.0"
once_cell = "1.20.2"
prost-build = "0.13"
prost-wkt-build = "0.6"
regex = "1.11.0"
reqwest = { version = "0.12", features = ["stream"] }
serde = { version = "1.0", features = ["derive"] }
serde_json = "1.0.138"
serde_yaml = "0.9.33"
sqlx = { version = "0.8", features = [
	"postgres",
	"chrono",
	"runtime-tokio",
	"tls-rustls",
	"uuid",
] }
strum = { version = "0.27.1", features = ["derive"] }
strum_macros = "0.27.1"
tar = "0.4.43"
tempfile = "3.10.1"
thiserror = "2.0.3"
tokio = { version = "1.37.0", features = ["full"] }
tokio-stream = { version = "0.1.15", features = ["net"] }
toml = "0.8.15"
tonic-build = "0.12"
tracing = "0.1.41"
tracing-subscriber = { version = "0.3.19", features = ["env-filter"] }
uuid = { version = "1.12.0", features = ["v4", "v5", "serde"] }
which = "7.0"
zip = "2.1.3"<|MERGE_RESOLUTION|>--- conflicted
+++ resolved
@@ -2,15 +2,8 @@
 members = [
 #Binaries
 	"cli",
-<<<<<<< HEAD
 	"api",
 	"scanner",
-=======
-	"macros",
-	"backend",
-	"scraper",
-	"db",
->>>>>>> d28f04bc
 	"ingress",
 #Crates
     "ivynet-database",
@@ -22,12 +15,8 @@
 	"ivynet-node-type",
 	"ivynet-notifications",
 	"ivynet-signer",
-<<<<<<< HEAD
-    "ivynet-error",
-=======
 	"ivynet-error",
 	"ivynet-alerts",
->>>>>>> d28f04bc
 ]
 resolver = "2"
 
