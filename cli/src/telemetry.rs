use std::sync::Arc;

use ivynet_core::{
    avs::{names::AvsName, AvsProvider, AvsVariant},
    config::get_detailed_system_information,
    docker::dockercmd,
    error::IvyError,
    ethers::types::{Address, Chain},
    grpc::{
        backend::backend_client::BackendClient,
        messages::{
            Metrics, MetricsAttribute, NodeData, SignedDeleteNodeData, SignedMetrics,
            SignedNodeData,
        },
        tonic::{transport::Channel, Request},
    },
    rpc_management::IvyProvider,
    signature::{sign_delete_node_data, sign_metrics, sign_node_data},
    wallet::IvyWallet,
};
use tokio::{
    sync::RwLock,
    time::{sleep, Duration},
};
use tracing::info;

const EIGENDA_DOCKER_IMAGE_NAME: &str = "eigenda-native-node";

const TELEMETRY_INTERVAL_IN_MINUTES: u64 = 1;

pub async fn listen(
    avs_provider: Arc<RwLock<AvsProvider>>,
    mut backend_client: BackendClient<Channel>,
    identity_wallet: IvyWallet,
) -> Result<(), IvyError> {
    let mut current_avs = avs_name(&avs_provider.read().await.avs);
    let mut metrics_url = None;

    loop {
        let (metrics, node_data) = {
            let provider = avs_provider.read().await;
            let name = avs_name(&provider.avs);
            let running = if let Some(avs) = &provider.avs { avs.is_running() } else { false };
<<<<<<< HEAD
            println!("Is running {running:?} the ava {name:?}");
=======
>>>>>>> 8f95d561

            if running {
                match name {
                    Some(ref avs_name) => {
                        if name != current_avs {
                            metrics_url = metrics_endpoint(avs_name).await;
<<<<<<< HEAD
                            println!("Metrics url is {metrics_url:?}");
=======
>>>>>>> 8f95d561
                            current_avs = name;
                        }
                    }
                    None => {
                        metrics_url = None;
                    }
                }
            } else {
                metrics_url = None;
            }
<<<<<<< HEAD
            collect(&avs_provider, &metrics_url).await?
        };
        info!("Sending metrics...");
        _ = send_metrics(&metrics, &identity_wallet, &mut backend_client).await;
        _ = send_node_data_payload(&identity_wallet, &mut backend_client, &node_data).await;
=======
            let node_data = node_data(&provider.avs, &current_avs, &provider.provider).await?;
            (
                collect(&current_avs, &metrics_url, &node_data, provider.chain().await.ok()).await,
                node_data,
            )
        };
        if let Ok(metrics) = metrics {
            info!("Sending metrics...");
            _ = send(&metrics, &node_data, &identity_wallet, &mut backend_client).await;
        }

>>>>>>> 8f95d561
        sleep(Duration::from_secs(TELEMETRY_INTERVAL_IN_MINUTES * 60)).await;
    }
}

<<<<<<< HEAD
fn avs_name(avs: &Option<Box<dyn AvsVariant>>) -> Option<String> {
    avs.as_ref().map(|avs_type| avs_type.name().to_owned().to_string())
}

async fn metrics_endpoint(avs_name: &str) -> Option<String> {
    if AvsName::EigenDA == AvsName::from(avs_name) {
        let info = dockercmd::inspect(EIGENDA_DOCKER_IMAGE_NAME).await;
        if let Some(info) = info {
            for (_, v) in info.network_settings.ports {
                for ep in v {
                    if let Ok(port) = ep.port.parse::<u16>() {
                        let url = format!("http://localhost:{}/metrics", port);
                        if reqwest::get(&url).await.is_ok() {
                            return Some(url);
                        }
                    }
                }
            }
        }
    }
    None
}

async fn collect(
    avs_provider: &Arc<RwLock<AvsProvider>>,
    metrics_url: &Option<String>,
) -> Result<(Vec<Metrics>, NodeData), IvyError> {
    let provider = avs_provider.read().await;
    let avs = &provider.avs;
    // Depending on currently running avs, we decide how to fetch

    let address = format!("{:?}", provider.provider.address());
    let running = if let Some(avs) = avs { avs.is_running() } else { false };
    let avs_name: Option<AvsName> = avs.as_ref().map(|avs| avs.name());

    info!("Collecting metrics for {metrics_url:?}...");
    let mut metrics = if let Some(metrics_url) = metrics_url {
        if let Ok(resp) = reqwest::get(metrics_url).await {
            if let Ok(body) = resp.text().await {
                let metrics = body
                    .split('\n')
                    .filter_map(|line| TelemetryParser::new(line).parse())
                    .collect::<Vec<_>>();
=======
pub async fn delete_node_data_payload(
    identity_wallet: &IvyWallet,
    backend_client: &mut BackendClient<Channel>,
    operator_id: Address,
    avs_name: AvsName,
) -> Result<(), IvyError> {
    let signature = sign_delete_node_data(operator_id, avs_name.to_string(), identity_wallet)?;

    let signed_node_data = SignedDeleteNodeData {
        signature: signature.to_vec(),
        operator_id: operator_id.as_bytes().to_vec(),
        avs_name: avs_name.to_string(),
    };

    let request = Request::new(signed_node_data);
    backend_client.delete_node_data(request).await?;
    Ok(())
}
fn avs_name(avs: &Option<Box<dyn AvsVariant>>) -> Option<String> {
    avs.as_ref().map(|avs_type| avs_type.name().to_string())
}
>>>>>>> 8f95d561

async fn metrics_endpoint(avs_name: &str) -> Option<String> {
    if AvsName::EigenDA == AvsName::from(avs_name) {
        let info = dockercmd::inspect(EIGENDA_DOCKER_IMAGE_NAME).await;
        if let Some(info) = info {
            for (_, v) in info.network_settings.ports {
                for ep in v {
                    if let Ok(port) = ep.port.parse::<u16>() {
                        let url = format!("http://localhost:{}/metrics", port);
                        if reqwest::get(&url).await.is_ok() {
                            return Some(url);
                        }
                    }
                }
            }
        }
    }
    None
}

async fn node_data(
    avs: &Option<Box<dyn AvsVariant>>,
    avs_name: &Option<String>,
    provider: &Arc<IvyProvider>,
) -> Result<NodeData, IvyError> {
    Ok(if let Some(avs) = avs {
        NodeData {
            operator_id: provider.address().as_bytes().to_vec(),
            avs_name: match avs_name.clone() {
                Some(avs_name) => avs_name.to_string(),
                None => "".to_string(),
            },
            avs_version: {
                if let Ok(version) = avs.version() {
                    version.to_string()
                } else {
                    "0.0.0".to_string()
                }
            },
            active_set: avs.active_set(provider.clone()).await,
        }
    } else {
        NodeData {
            operator_id: provider.address().as_bytes().to_vec(),
            avs_name: "".to_string(),
            avs_version: "0.0.0".to_string(),
            active_set: false,
        }
    })
}
async fn collect(
    avs: &Option<String>,
    metrics_url: &Option<String>,
    node_data: &NodeData,
    chain: Option<Chain>,
) -> Result<Vec<Metrics>, IvyError> {
    info!("Collecting metrics for {metrics_url:?}...");
    let mut metrics = if let Some(address) = metrics_url {
        if let Ok(resp) = reqwest::get(address).await {
            if let Ok(body) = resp.text().await {
                let metrics = body
                    .split('\n')
                    .filter_map(|line| TelemetryParser::new(line).parse())
                    .collect::<Vec<_>>();

                metrics
            } else {
                Vec::new()
            }
        } else {
            Vec::new()
        }
    } else {
        Vec::new()
    };

    // Now we need to add basic metrics
    let (cpu_usage, ram_usage, free_ram, disk_usage, free_disk, uptime) =
        get_detailed_system_information()?;

    metrics.push(Metrics {
        name: "cpu_usage".to_owned(),
        value: cpu_usage,
        attributes: Default::default(),
    });

    metrics.push(Metrics {
        name: "ram_usage".to_owned(),
        value: ram_usage as f64,
        attributes: Default::default(),
    });

    metrics.push(Metrics {
        name: "free_ram".to_owned(),
        value: free_ram as f64,
        attributes: Default::default(),
    });
    metrics.push(Metrics {
        name: "disk_usage".to_owned(),
        value: disk_usage as f64,
        attributes: Default::default(),
    });

    metrics.push(Metrics {
        name: "free_disk".to_owned(),
        value: free_disk as f64,
        attributes: Default::default(),
    });

    metrics.push(Metrics {
        name: "uptime".to_owned(),
        value: uptime as f64,
        attributes: Default::default(),
    });

    metrics.push(Metrics {
        name: "running".to_owned(),
        value: if metrics_url.is_some() { 1.0 } else { 0.0 },
        attributes: if let Some(avs) = avs {
            vec![
<<<<<<< HEAD
                MetricsAttribute { name: "avs".to_owned(), value: avs_name.to_owned().to_string() },
=======
                MetricsAttribute { name: "avs".to_owned(), value: avs.to_owned() },
>>>>>>> 8f95d561
                MetricsAttribute {
                    name: "chain".to_owned(),
                    value: {
                        match chain {
                            Some(chain) => chain.to_string(),
                            None => "unknown".to_string(),
                        }
                    },
                },
<<<<<<< HEAD
                MetricsAttribute { name: "operator_id".to_owned(), value: address },
=======
                MetricsAttribute {
                    name: "operator_id".to_owned(),
                    value: format!("{:?}", Address::from_slice(&node_data.operator_id)),
                },
>>>>>>> 8f95d561
                MetricsAttribute {
                    name: "active_set".to_owned(),
                    value: node_data.active_set.to_string(),
                },
                MetricsAttribute {
                    name: "version".to_owned(),
                    value: node_data.avs_version.to_string(),
                },
            ]
        } else {
            Default::default()
        },
    });

    Ok(metrics)
}

async fn send(
    metrics: &[Metrics],
    node_data: &NodeData,
    identity_wallet: &IvyWallet,
    backend_client: &mut BackendClient<Channel>,
) -> Result<(), IvyError> {
    let metrics_signature = sign_metrics(metrics, identity_wallet)?;

    let node_data_signature = sign_node_data(node_data, identity_wallet)?;
    backend_client
        .metrics(Request::new(SignedMetrics {
            signature: metrics_signature.to_vec(),
            metrics: metrics.to_vec(),
        }))
        .await?;
    backend_client
        .node_data(Request::new(SignedNodeData {
            signature: node_data_signature.to_vec(),
            node_data: Some(node_data.clone()),
        }))
        .await?;
    Ok(())
}

#[derive(PartialEq, Debug)]
enum TelemetryToken {
    Tag(String),
    Number(f64),
    OpenBracket,
    CloseBracket,
    Quote,
    Equal,
    Comma,
}

struct TelemetryParser {
    line: String,
    position: usize,
    tokens: Vec<TelemetryToken>,
}

impl TelemetryParser {
    pub fn new(input: &str) -> Self {
        Self { line: input.to_string(), position: 0, tokens: Vec::new() }
    }

    pub fn parse(&mut self) -> Option<Metrics> {
        if let (Some(name), attributes, Some(value)) =
            (self.name(), self.attributes(), self.value())
        {
            Some(Metrics { name, attributes: attributes.unwrap_or_default(), value })
        } else {
            None
        }
    }

    fn name(&mut self) -> Option<String> {
        self.expecting_string()
    }

    fn attributes(&mut self) -> Option<Vec<MetricsAttribute>> {
        let mut attributes = Vec::new();

        self.expecting_special_token(TelemetryToken::OpenBracket)?;

        while let Some(attribute) = self.attribute() {
            attributes.push(attribute);
        }

        self.expecting_special_token(TelemetryToken::CloseBracket)?;
        Some(attributes)
    }

    fn attribute(&mut self) -> Option<MetricsAttribute> {
        // Eating probable comma
        _ = self.expecting_special_token(TelemetryToken::Comma);

        if let Some(attr_name) = self.expecting_string() {
            self.expecting_special_token(TelemetryToken::Equal)?;
            self.expecting_special_token(TelemetryToken::Quote)?;

            if let Some(attr_value) = self.expecting_string() {
                self.expecting_special_token(TelemetryToken::Quote)?;
                return Some(MetricsAttribute { name: attr_name, value: attr_value });
            }
        }
        None
    }

    fn expecting_special_token(&mut self, token: TelemetryToken) -> Option<TelemetryToken> {
        match self.get_token() {
            Some(tok) => {
                if tok == token {
                    Some(tok)
                } else {
                    self.put_token(tok);
                    None
                }
            }
            None => None,
        }
    }

    fn expecting_string(&mut self) -> Option<String> {
        match self.get_token() {
            Some(TelemetryToken::Tag(val)) => Some(val),
            Some(tok) => {
                self.put_token(tok);
                None
            }
            None => None,
        }
    }

    fn value(&mut self) -> Option<f64> {
        match self.get_token() {
            Some(TelemetryToken::Number(num)) => Some(num),
            Some(tok) => {
                self.put_token(tok);
                None
            }
            None => None,
        }
    }

    fn put_token(&mut self, token: TelemetryToken) {
        self.tokens.push(token)
    }

    fn get_token(&mut self) -> Option<TelemetryToken> {
        self.eat_whitespaces();

        if self.tokens.is_empty() {
            let mut string_val = String::new();

            while let Some(c) = self.line.chars().nth(self.position) {
                if let Some(token) = TelemetryParser::special_token(c) {
                    if string_val.is_empty() {
                        self.position += 1;
                        return Some(token);
                    } else {
                        break;
                    }
                } else if c.is_whitespace() {
                    break;
                } else {
                    string_val.push(c);
                    self.position += 1;
                }
            }

            if !string_val.is_empty() {
                // It might be a number, so we need to try to parse it to one
                if let Ok(float_num) = string_val.parse::<f64>() {
                    Some(TelemetryToken::Number(float_num))
                } else if let Ok(int_num) = string_val.parse::<i64>() {
                    Some(TelemetryToken::Number(int_num as f64))
                } else {
                    Some(TelemetryToken::Tag(string_val))
                }
            } else {
                None
            }
        } else {
            self.tokens.pop()
        }
    }

    fn special_token(c: char) -> Option<TelemetryToken> {
        match c {
            '=' => Some(TelemetryToken::Equal),
            '"' => Some(TelemetryToken::Quote),
            ',' => Some(TelemetryToken::Comma),
            '{' => Some(TelemetryToken::OpenBracket),
            '}' => Some(TelemetryToken::CloseBracket),
            _ => None,
        }
    }

    fn eat_whitespaces(&mut self) {
        while let Some(c) = self.line.chars().nth(self.position) {
            if c.is_whitespace() {
                self.position += 1;
            } else {
                break;
            }
        }
        self.eat_comment();
    }

    fn eat_comment(&mut self) {
        if let Some(c) = self.line.chars().nth(self.position) {
            if c == '#' {
                self.position = self.line.len();
            }
        }
    }
}

#[cfg(test)]
mod test {
    use super::TelemetryParser;

    #[test]
    fn test_empty_line() {
        let metrics = TelemetryParser::new("  ").parse();
        assert_eq!(metrics, None)
    }

    #[test]
    fn test_comment_line() {
        let metrics = TelemetryParser::new("  # Some commented line we don't care about").parse();
        assert_eq!(metrics, None)
    }

    #[test]
    fn test_simple_entry() {
        let metrics = TelemetryParser::new("metric_name 12").parse();
        if let Some(metrics) = metrics {
            assert_eq!(metrics.name, "metric_name");
            assert_eq!(metrics.value, 12f64);
        } else {
            panic!("Parsed entry returned None");
        }
    }

    #[test]
    fn test_float_entry() {
        let metrics = TelemetryParser::new("metric_name 12.123").parse();
        if let Some(metrics) = metrics {
            assert_eq!(metrics.name, "metric_name");
            assert_eq!(metrics.value, 12.123f64);
        } else {
            panic!("Parsed entry returned None");
        }
    }

    #[test]
    fn test_exp_entry() {
        let metrics = TelemetryParser::new("metric_name 1.1447e+06").parse();
        if let Some(metrics) = metrics {
            assert_eq!(metrics.name, "metric_name");
            assert_eq!(metrics.value, 1144700.0f64);
        } else {
            panic!("Parsed entry returned None");
        }
    }

    #[test]
    fn test_attributed_entry() {
        let metrics = TelemetryParser::new(
            r#"metric_name{attr1_name="attr1_value",attr2_name="attr2_value"} 12"#,
        )
        .parse();
        if let Some(metrics) = metrics {
            assert_eq!(metrics.name, "metric_name");
            assert_eq!(metrics.value, 12f64);
            assert_eq!(metrics.attributes.len(), 2);
            assert_eq!(metrics.attributes[0].name, "attr1_name");
            assert_eq!(metrics.attributes[0].value, "attr1_value");
            assert_eq!(metrics.attributes[1].name, "attr2_name");
            assert_eq!(metrics.attributes[1].value, "attr2_value");
        } else {
            panic!("Parsed entry returned None");
        }
    }
}<|MERGE_RESOLUTION|>--- conflicted
+++ resolved
@@ -41,20 +41,12 @@
             let provider = avs_provider.read().await;
             let name = avs_name(&provider.avs);
             let running = if let Some(avs) = &provider.avs { avs.is_running() } else { false };
-<<<<<<< HEAD
-            println!("Is running {running:?} the ava {name:?}");
-=======
->>>>>>> 8f95d561
 
             if running {
                 match name {
                     Some(ref avs_name) => {
                         if name != current_avs {
                             metrics_url = metrics_endpoint(avs_name).await;
-<<<<<<< HEAD
-                            println!("Metrics url is {metrics_url:?}");
-=======
->>>>>>> 8f95d561
                             current_avs = name;
                         }
                     }
@@ -65,13 +57,6 @@
             } else {
                 metrics_url = None;
             }
-<<<<<<< HEAD
-            collect(&avs_provider, &metrics_url).await?
-        };
-        info!("Sending metrics...");
-        _ = send_metrics(&metrics, &identity_wallet, &mut backend_client).await;
-        _ = send_node_data_payload(&identity_wallet, &mut backend_client, &node_data).await;
-=======
             let node_data = node_data(&provider.avs, &current_avs, &provider.provider).await?;
             (
                 collect(&current_avs, &metrics_url, &node_data, provider.chain().await.ok()).await,
@@ -83,14 +68,30 @@
             _ = send(&metrics, &node_data, &identity_wallet, &mut backend_client).await;
         }
 
->>>>>>> 8f95d561
         sleep(Duration::from_secs(TELEMETRY_INTERVAL_IN_MINUTES * 60)).await;
     }
 }
 
-<<<<<<< HEAD
+pub async fn delete_node_data_payload(
+    identity_wallet: &IvyWallet,
+    backend_client: &mut BackendClient<Channel>,
+    operator_id: Address,
+    avs_name: AvsName,
+) -> Result<(), IvyError> {
+    let signature = sign_delete_node_data(operator_id, avs_name.to_string(), identity_wallet)?;
+
+    let signed_node_data = SignedDeleteNodeData {
+        signature: signature.to_vec(),
+        operator_id: operator_id.as_bytes().to_vec(),
+        avs_name: avs_name.to_string(),
+    };
+
+    let request = Request::new(signed_node_data);
+    backend_client.delete_node_data(request).await?;
+    Ok(())
+}
 fn avs_name(avs: &Option<Box<dyn AvsVariant>>) -> Option<String> {
-    avs.as_ref().map(|avs_type| avs_type.name().to_owned().to_string())
+    avs.as_ref().map(|avs_type| avs_type.name().to_string())
 }
 
 async fn metrics_endpoint(avs_name: &str) -> Option<String> {
@@ -112,69 +113,6 @@
     None
 }
 
-async fn collect(
-    avs_provider: &Arc<RwLock<AvsProvider>>,
-    metrics_url: &Option<String>,
-) -> Result<(Vec<Metrics>, NodeData), IvyError> {
-    let provider = avs_provider.read().await;
-    let avs = &provider.avs;
-    // Depending on currently running avs, we decide how to fetch
-
-    let address = format!("{:?}", provider.provider.address());
-    let running = if let Some(avs) = avs { avs.is_running() } else { false };
-    let avs_name: Option<AvsName> = avs.as_ref().map(|avs| avs.name());
-
-    info!("Collecting metrics for {metrics_url:?}...");
-    let mut metrics = if let Some(metrics_url) = metrics_url {
-        if let Ok(resp) = reqwest::get(metrics_url).await {
-            if let Ok(body) = resp.text().await {
-                let metrics = body
-                    .split('\n')
-                    .filter_map(|line| TelemetryParser::new(line).parse())
-                    .collect::<Vec<_>>();
-=======
-pub async fn delete_node_data_payload(
-    identity_wallet: &IvyWallet,
-    backend_client: &mut BackendClient<Channel>,
-    operator_id: Address,
-    avs_name: AvsName,
-) -> Result<(), IvyError> {
-    let signature = sign_delete_node_data(operator_id, avs_name.to_string(), identity_wallet)?;
-
-    let signed_node_data = SignedDeleteNodeData {
-        signature: signature.to_vec(),
-        operator_id: operator_id.as_bytes().to_vec(),
-        avs_name: avs_name.to_string(),
-    };
-
-    let request = Request::new(signed_node_data);
-    backend_client.delete_node_data(request).await?;
-    Ok(())
-}
-fn avs_name(avs: &Option<Box<dyn AvsVariant>>) -> Option<String> {
-    avs.as_ref().map(|avs_type| avs_type.name().to_string())
-}
->>>>>>> 8f95d561
-
-async fn metrics_endpoint(avs_name: &str) -> Option<String> {
-    if AvsName::EigenDA == AvsName::from(avs_name) {
-        let info = dockercmd::inspect(EIGENDA_DOCKER_IMAGE_NAME).await;
-        if let Some(info) = info {
-            for (_, v) in info.network_settings.ports {
-                for ep in v {
-                    if let Ok(port) = ep.port.parse::<u16>() {
-                        let url = format!("http://localhost:{}/metrics", port);
-                        if reqwest::get(&url).await.is_ok() {
-                            return Some(url);
-                        }
-                    }
-                }
-            }
-        }
-    }
-    None
-}
-
 async fn node_data(
     avs: &Option<Box<dyn AvsVariant>>,
     avs_name: &Option<String>,
@@ -184,7 +122,7 @@
         NodeData {
             operator_id: provider.address().as_bytes().to_vec(),
             avs_name: match avs_name.clone() {
-                Some(avs_name) => avs_name.to_string(),
+                Some(avs_name) => avs_name,
                 None => "".to_string(),
             },
             avs_version: {
@@ -275,11 +213,7 @@
         value: if metrics_url.is_some() { 1.0 } else { 0.0 },
         attributes: if let Some(avs) = avs {
             vec![
-<<<<<<< HEAD
-                MetricsAttribute { name: "avs".to_owned(), value: avs_name.to_owned().to_string() },
-=======
                 MetricsAttribute { name: "avs".to_owned(), value: avs.to_owned() },
->>>>>>> 8f95d561
                 MetricsAttribute {
                     name: "chain".to_owned(),
                     value: {
@@ -289,14 +223,10 @@
                         }
                     },
                 },
-<<<<<<< HEAD
-                MetricsAttribute { name: "operator_id".to_owned(), value: address },
-=======
                 MetricsAttribute {
                     name: "operator_id".to_owned(),
                     value: format!("{:?}", Address::from_slice(&node_data.operator_id)),
                 },
->>>>>>> 8f95d561
                 MetricsAttribute {
                     name: "active_set".to_owned(),
                     value: node_data.active_set.to_string(),
