--- conflicted
+++ resolved
@@ -15,71 +15,37 @@
     async fn potential_nodes(&self) -> Vec<PotentialAvs> {
         let images = self.list_images().await;
         let containers = self.list_containers().await;
-<<<<<<< HEAD
-        containers
-            .into_iter()
-            .filter_map(|c| {
-                let (names, image_name) = (c.names()?, c.image()?);
-                let mut ports = match c.ports() {
-                    Some(ports) => ports.iter().filter_map(|p| p.public_port).collect::<Vec<_>>(),
-                    None => Vec::new(),
-=======
 
-        let container_stream = iter(containers);
+        let mut potentials = Vec::new();
 
-        container_stream
-            .then(|container_summary| async {
-                let container = Container(container_summary);
+        for container in containers {
+            let (names, image_name) = match (container.names(), container.image()) {
+                (Some(n), Some(i)) => (n, i),
+                _ => continue,
+            };
 
-                let (names, image_name) = match (container.names(), container.image()) {
-                    (Some(n), Some(i)) => (n, i),
-                    _ => return None,
->>>>>>> ad4a3ee7
-                };
+            let mut ports = container.public_ports(self).await;
+            ports.sort_unstable();
+            ports.dedup();
 
-                let mut ports = container.public_ports(self).await;
-                ports.sort_unstable();
-                ports.dedup();
+            if let Some(image_hash) = images.get(image_name) {
+                potentials.push(PotentialAvs {
+                    container_name: names.first().unwrap_or(&image_name.to_string()).to_string(),
+                    image_name: image_name.to_string(),
+                    image_hash: image_hash.clone(),
+                    ports,
+                });
+            } else if let Some(key) = images.keys().find(|key| key.contains(image_name)) {
+                let image_hash = images.get(key).unwrap();
+                potentials.push(PotentialAvs {
+                    container_name: names.first().unwrap_or(key).to_string(),
+                    image_name: key.clone(),
+                    image_hash: image_hash.clone(),
+                    ports,
+                });
+            }
+        }
 
-                if let Some(image_hash) = images.get(image_name) {
-<<<<<<< HEAD
-                    return Some(PotentialAvs {
-                        container_name: names.first().map_or(image_name, |v| v).to_string(),
-                        image_name: image_name.to_owned(),
-                        image_hash: image_hash.to_string(),
-                        ports,
-                    });
-                } else if let Some(key) = images.keys().find(|key| key.contains(image_name)) {
-                    debug!("SHOULD BE: No version tag image: {}", image_name);
-                    let image_hash = images.get(key).unwrap();
-                    debug!("key (should be with version tag, and its what we'll use for potential avs): {}", key);
-                    return Some(PotentialAvs {
-                        container_name: names.first().map_or(image_name, |v| v).to_string(),
-=======
-                    Some(PotentialAvs {
-                        container_name: names
-                            .first()
-                            .unwrap_or(&image_name.to_string())
-                            .to_string(),
-                        image_name: image_name.to_string(),
-                        image_hash: image_hash.clone(),
-                        ports,
-                    })
-                } else if let Some(key) = images.keys().find(|key| key.contains(image_name)) {
-                    let image_hash = images.get(key).unwrap();
-                    Some(PotentialAvs {
-                        container_name: names.first().unwrap_or(key).to_string(),
->>>>>>> ad4a3ee7
-                        image_name: key.clone(),
-                        image_hash: image_hash.clone(),
-                        ports,
-                    })
-                } else {
-                    None
-                }
-            })
-            .filter_map(|maybe_avs| async move { maybe_avs }) // only keep `Some(...)`
-            .collect()
-            .await
+        potentials
     }
 }