use dialoguer::{Input, MultiSelect, Password, Select};
use ivynet_core::{
    config::IvyConfig,
    dialog::get_confirm_password,
    error::IvyError,
    grpc::{
        backend::backend_client::BackendClient,
        client::{create_channel, Source, Uri},
        messages::RegistrationCredentials,
        tonic::Request,
    },
    keychain::{KeyType, Keychain},
    metadata::Metadata,
    wallet::IvyWallet,
};
use std::{fs, path::PathBuf, unreachable};

#[allow(unused_imports)]
use tracing::debug;

// TODO: Step through piecemeal running/initialization of an empty ivy-config file to ensure
// sensible error messages throughout

pub async fn initialize_ivynet(
    server_url: Uri,
    server_ca: Option<String>,
    skip_login: bool,
) -> Result<(), IvyError> {
    // Build IvyConfig file
    println!("Performing ivynet intialization...");

    let config = IvyConfig::new();
    if config.get_file().exists() {
        let overwrite = Select::new()
            .with_prompt("An ivynet config file already exists. Would you like to overwrite it, overwrite it and create a backup, or exit?")
            .default(0)
            .items(&["Overwrite", "Overwrite and backup", "Exit"])
            .interact()
            .unwrap();
        if overwrite == 0 {
        } else if overwrite == 1 {
            let backup_path = config.get_path().join("ivy-config.toml.bak");
            println!("Backing up existing ivynet config file to {}", backup_path.display());
            fs::copy(config.get_file(), backup_path)?;
        } else {
            return Ok(());
        }
    }

    let setup_types = ["Interactive", "Empty"];
    let interactive = Select::new()
        .with_prompt(
            "Would you like to perform setup in interactive mode, or generate an empty config?",
        )
        .default(0)
        .items(&setup_types)
        .interact()
        .unwrap();
    if interactive == 1 {
        // Empty config
        create_config_dir(config.get_path())?;
        config.store()?;
        println!("An empty ivynet project has been created at {}", config.get_path().display())
    } else if interactive == 0 {
        create_config_dir(config.get_path())?;
        config.store()?;

        // configure RPC addresses
        let config = set_config_rpcs(config)?;
        let config = set_config_keys(config)?;
        // let config = set_config_metadata(config)?;
        config.store()?;

        if !skip_login {
            let config = set_backend_connection(config, server_url, server_ca).await?;
            config.store()?;
        }
    }

    println!("\n----- IvyNet initialization complete -----");
    println!("You can now run `ivynet serve` to start the IvyNet service.");
    println!("You can also run `ivynet config` to view your configuration, or look in the ~/.ivynet directory.");
    println!("------------------------------------------\n");
    Ok(())
}

#[allow(dead_code)]
fn set_config_metadata(mut config: IvyConfig) -> Result<IvyConfig, IvyError> {
    let mut metadata = Metadata::default();
    let metadata_fields = ["Metadata URI", "Logo URI", "Favicon URI"];
    let fields_to_fill = MultiSelect::new()
        .with_prompt("Select the metadata fields you wish to configure. Press space to toggle flag, Enter to confirm.")
        .items(&metadata_fields)
        .interact()
        .unwrap();
    for field in fields_to_fill {
        match field {
            0 => {
                let metadata_uri: String =
                    Input::new().with_prompt("Enter the operator metadata URI").interact()?;
                metadata.metadata_uri = metadata_uri;
            }
            1 => {
                let logo_uri: String =
                    Input::new().with_prompt("Enter the operator logo URI").interact()?;
                metadata.logo_uri = logo_uri;
            }
            2 => {
                let favicon_uri: String =
                    Input::new().with_prompt("Enter the operator favicon URI").interact()?;
                metadata.favicon_uri = favicon_uri;
            }
            _ => unreachable!("Unknown metadata field reached"),
        }
    }
    config.metadata = metadata;
    Ok(config)
}

fn set_config_rpcs(mut config: IvyConfig) -> Result<IvyConfig, IvyError> {
    let mainnet_text = format!("mainnet (default: {})", config.mainnet_rpc_url);
    let testnet_text = format!("holesky (default: {})", config.holesky_rpc_url);
    let local_text = format!("local (default: {})", config.local_rpc_url);
    let rpc_options = [mainnet_text, testnet_text, local_text];
    let rpcs_to_set = MultiSelect::new()
        .with_prompt("Select the network RPCs you wish to configure. Press space to toggle flag, Enter to confirm.")
        .items(&rpc_options)
        .interact()
        .unwrap();

    if rpcs_to_set.is_empty() {
        println!("No RPCs selected, using default values.");
    }

    for res in rpcs_to_set {
        match res {
            0 => {
                let new_rpc = Input::<String>::new()
                    .with_prompt("Enter your Mainnet RPC URL:")
                    .interact_text()
                    .unwrap();
                config.mainnet_rpc_url = new_rpc;
            }
            1 => {
                let new_rpc = Input::<String>::new()
                    .with_prompt("Enter your Holesky RPC URL:")
                    .interact_text()
                    .unwrap();
                config.holesky_rpc_url = new_rpc;
            }
            2 => {
                let new_rpc = Input::<String>::new()
                    .with_prompt("Enter your Local RPC URL:")
                    .interact_text()
                    .unwrap();
                config.local_rpc_url = new_rpc;
            }
            _ => unreachable!("Unknown RPC key reached"),
        }
    }

    Ok(config)
}

async fn set_backend_connection(
    mut config: IvyConfig,
    server_url: Uri,
    mut server_ca: Option<String>,
) -> Result<IvyConfig, IvyError> {
    let client_key = match config.identity_wallet() {
        Ok(key) => key.address(),
        _ => {
            let new_key = IvyWallet::new();
            config.backend_info.identity_key = new_key.to_private_key();
            new_key.address()
        }
    };

    println!("Server URL: {}", server_url);
    if server_url.to_string().is_empty() {
        // Ask for server URL
        let server_url: String = Input::new()
            .with_prompt("Enter the URL of the IvyNet server you wish to connect to")
            .interact()?;
        config.backend_info.server_url = server_url;
    }

    if server_ca.is_none() {
        // Ask for server CA
        let input_ca: String = Input::new()
            .with_prompt("Enter the path to the server's CA certificate (leave blank to bypass)")
            .allow_empty(true)
            .interact_text()?;
        server_ca = if input_ca.is_empty() { None } else { Some(input_ca) };
        config.backend_info.server_ca = server_ca.clone().unwrap_or("".to_string());
    }

    let email = Input::new()
        .with_prompt("Provide email address to IvyNet system")
        .interact_text()
        .expect("No no email provided");
    let password = Password::new()
        .with_prompt("Enter a password to IvyNet system")
        .interact()
        .expect("No password provided");
    let mut backend =
        BackendClient::new(create_channel(Source::Uri(server_url), server_ca.clone()).await?);
<<<<<<< HEAD
    
=======
    let hostname = { String::from_utf8(rustix::system::uname().nodename().to_bytes().to_vec()) }
        .expect("Cannot fetch hostname from the node");
>>>>>>> f22a9115
    backend
        .register(Request::new(RegistrationCredentials {
            email,
            password,
            hostname,
            public_key: client_key.as_bytes().to_vec(),
        }))
        .await?;

    println!("Node properly registered with key {:?}", client_key);
    Ok(config)
}

fn set_config_keys(mut config: IvyConfig) -> Result<IvyConfig, IvyError> {
    let key_config_types = ["Import", "Create", "Skip"];
    let interactive = Select::new()
        .with_prompt(
            "Would you like to import a private key, create a new private key, or skip this step?",
        )
        .items(&key_config_types)
        .default(0)
        .interact()
        .unwrap();
    match interactive {
        0 => {
            let private_key: String =
                Password::new().with_prompt("Enter your ECDSA private key").interact()?;
            let keyfile_name: String =
                Input::new().with_prompt("Enter a name for the keyfile").interact()?;
            let pw = get_confirm_password();
            let keychain = Keychain::default();
            let key = keychain.import(KeyType::Ecdsa, Some(&keyfile_name), &private_key, &pw)?;

            if let Some(wallet) = key.get_wallet_owned() {
                config.default_ecdsa_keyfile = Some(keyfile_name);
                config.default_ecdsa_address = wallet.address();
            }
        }
        1 => {
            let keyfile_name: String =
                Input::new().with_prompt("Enter a name for the keyfile").interact()?;
            let mut pw: String = Password::new()
                .with_prompt("Enter a password for keyfile encryption")
                .interact()?;
            let mut confirm_pw: String =
                Password::new().with_prompt("Confirm keyfile password").interact()?;

            let mut pw_confirmed = pw == confirm_pw;
            while !pw_confirmed {
                println!("Password and confirmation do not match. Please retry.");
                pw = Password::new()
                    .with_prompt("Enter a password for keyfile encryption")
                    .interact()?;
                confirm_pw = Password::new().with_prompt("Confirm keyfile password").interact()?;
                pw_confirmed = pw == confirm_pw;
            }
            let keychain = Keychain::default();
            let key = keychain.generate(KeyType::Ecdsa, Some(&keyfile_name), &pw);
            if let Some(wallet) = key.get_wallet_owned() {
                config.default_ecdsa_keyfile = Some(keyfile_name);
                let addr = wallet.address();
                config.default_ecdsa_address = addr;
                println!("Public Address: {:?}", addr)
            }
        }
        2 => {
            println!("Skipping keyfile initialization");
        }
        _ => unreachable!("Unknown key setup option reached"),
    }
    Ok(config)
}

fn create_config_dir(config_path: PathBuf) -> Result<(), IvyError> {
    if !config_path.exists() {
        fs::create_dir_all(&config_path)?;
    }
    Ok(())
}

#[cfg(test)]
pub mod test {
    use super::*;
    use std::{future::Future, path::PathBuf};
    use tokio::fs;

    pub async fn build_test_dir<F, Fut, T>(test_dir: &str, test_logic: F) -> T
    where
        F: FnOnce(PathBuf) -> Fut,
        Fut: Future<Output = T>,
    {
        let test_path = std::env::current_dir().unwrap().join(format!("testing{}", test_dir));
        fs::create_dir_all(&test_path).await.expect("Failed to create testing_temp directory");
        let result = test_logic(test_path.clone()).await;
        fs::remove_dir_all(test_path).await.expect("Failed to delete testing_temp directory");

        result
    }

    #[tokio::test]
    async fn test_config_file_builds_init() {
        build_test_dir("test_initialization", |test_path| async move {
            let config = IvyConfig::new_at_path(test_path.clone());
            config.store().expect("Config not working");
            let config_file_path = test_path.join("ivy-config.toml");
            assert!(config_file_path.exists());
        })
        .await;
    }
}<|MERGE_RESOLUTION|>--- conflicted
+++ resolved
@@ -3,6 +3,7 @@
     config::IvyConfig,
     dialog::get_confirm_password,
     error::IvyError,
+    fluentd::{make_fluentd_compose, make_fluentd_conf, make_fluentd_dockerfile},
     grpc::{
         backend::backend_client::BackendClient,
         client::{create_channel, Source, Uri},
@@ -29,7 +30,7 @@
     // Build IvyConfig file
     println!("Performing ivynet intialization...");
 
-    let config = IvyConfig::new();
+    let mut config = IvyConfig::new();
     if config.get_file().exists() {
         let overwrite = Select::new()
             .with_prompt("An ivynet config file already exists. Would you like to overwrite it, overwrite it and create a backup, or exit?")
@@ -66,16 +67,27 @@
         config.store()?;
 
         // configure RPC addresses
-        let config = set_config_rpcs(config)?;
-        let config = set_config_keys(config)?;
+        config = set_config_rpcs(config)?;
+        config = set_config_keys(config)?;
         // let config = set_config_metadata(config)?;
         config.store()?;
 
         if !skip_login {
-            let config = set_backend_connection(config, server_url, server_ca).await?;
+            config = set_backend_connection(config, server_url, server_ca).await?;
             config.store()?;
         }
     }
+
+    ///////////////////////////////
+    //  Setup Container Logging  //
+    ///////////////////////////////
+
+    println!("Initializing logging service files...");
+
+    make_fluentd_compose(config.get_dir());
+    make_fluentd_dockerfile(config.get_dir());
+    make_fluentd_conf(config.get_dir());
+    println!("Logging service files created at {}", config.get_dir().display());
 
     println!("\n----- IvyNet initialization complete -----");
     println!("You can now run `ivynet serve` to start the IvyNet service.");
@@ -205,12 +217,8 @@
         .expect("No password provided");
     let mut backend =
         BackendClient::new(create_channel(Source::Uri(server_url), server_ca.clone()).await?);
-<<<<<<< HEAD
-    
-=======
     let hostname = { String::from_utf8(rustix::system::uname().nodename().to_bytes().to_vec()) }
         .expect("Cannot fetch hostname from the node");
->>>>>>> f22a9115
     backend
         .register(Request::new(RegistrationCredentials {
             email,
