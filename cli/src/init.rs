--- conflicted
+++ resolved
@@ -88,14 +88,6 @@
         set_config_keys().await?;
         // let config = set_config_metadata(config)?;
         config.store()?;
-<<<<<<< HEAD
-
-        if !skip_login {
-            config = set_backend_connection(config, server_url, server_ca).await?;
-            config.store()?;
-        }
-=======
->>>>>>> 3310daa1
     }
 
     ///////////////////////////////
