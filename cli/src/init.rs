use dialoguer::{Input, MultiSelect, Password, Select};
use ivynet_core::{
    config::IvyConfig,
    error::IvyError,
    fluentd::{make_fluentd_compose, make_fluentd_conf},
    grpc::{
        backend::backend_client::BackendClient,
        client::{create_channel, Source, Uri},
        messages::RegistrationCredentials,
        tonic::Request,
    },
    keychain::{KeyType, Keychain},
    metadata::Metadata,
    wallet::IvyWallet,
};
use std::{fs, path::PathBuf, unreachable};

#[allow(unused_imports)]
use tracing::debug;

// TODO: Step through piecemeal running/initialization of an empty ivy-config file to ensure
// sensible error messages throughout

pub async fn initialize_ivynet(
    server_url: Uri,
    server_ca: Option<String>,
    skip_login: bool,
) -> Result<(), IvyError> {
    // Build IvyConfig file
    println!("Performing ivynet intialization...");

    let mut config = IvyConfig::new();
    if config.get_file().exists() {
        let overwrite = Select::new()
            .with_prompt("An ivynet config file already exists. Would you like to overwrite it, overwrite it and create a backup, or exit?")
            .default(0)
            .items(&["Overwrite", "Overwrite and backup", "Exit"])
            .interact()
            .unwrap();
        if overwrite == 0 {
        } else if overwrite == 1 {
            let backup_path = config.get_path().join("ivy-config.toml.bak");
            println!("Backing up existing ivynet config file to {}", backup_path.display());
            fs::copy(config.get_file(), backup_path)?;
        } else {
            return Ok(());
        }
    }

    config.set_server_url(server_url.to_string());
    if let Some(ref ca) = server_ca {
        config.set_server_ca(ca.clone());
    }

    let setup_types = ["Interactive", "Empty"];
    let interactive = Select::new()
        .with_prompt(
            "Would you like to perform setup in interactive mode, or generate an empty config?",
        )
        .default(0)
        .items(&setup_types)
        .interact()
        .unwrap();
    if interactive == 1 {
        // Empty config
        create_config_dir(config.get_path())?;
        config.store()?;
        println!("An empty ivynet project has been created at {}", config.get_path().display())
    } else if interactive == 0 {
        create_config_dir(config.get_path())?;
        config.store()?;

        // configure RPC addresses
<<<<<<< HEAD
        config = set_config_rpcs(config)?;
        config = set_config_keys(config)?;
=======
        let config = set_config_rpcs(config)?;
        set_config_keys().await?;
>>>>>>> 2de9d69a
        // let config = set_config_metadata(config)?;
        config.store()?;

        if !skip_login {
            config = set_backend_connection(config, server_url, server_ca).await?;
            config.store()?;
        }
    }

    ///////////////////////////////
    //  Setup Container Logging  //
    ///////////////////////////////

    println!("Initializing logging service files...");

    make_fluentd_compose(config.get_dir());
    // make_fluentd_dockerfile(config.get_dir());
    make_fluentd_conf(config.get_dir());
    println!("Logging service files created at {}", config.get_dir().display());

    println!("\n----- IvyNet initialization complete -----");
    println!("You can now run `ivynet serve` to start the IvyNet service.");
    println!("You can also run `ivynet config` to view your configuration, or look in the ~/.ivynet directory.");
    println!("------------------------------------------\n");
    Ok(())
}

#[allow(dead_code)]
fn set_config_metadata(mut config: IvyConfig) -> Result<IvyConfig, IvyError> {
    let mut metadata = Metadata::default();
    let metadata_fields = ["Metadata URI", "Logo URI", "Favicon URI"];
    let fields_to_fill = MultiSelect::new()
        .with_prompt("Select the metadata fields you wish to configure. Press space to toggle flag, Enter to confirm.")
        .items(&metadata_fields)
        .interact()
        .unwrap();
    for field in fields_to_fill {
        match field {
            0 => {
                let metadata_uri: String =
                    Input::new().with_prompt("Enter the operator metadata URI").interact()?;
                metadata.metadata_uri = metadata_uri;
            }
            1 => {
                let logo_uri: String =
                    Input::new().with_prompt("Enter the operator logo URI").interact()?;
                metadata.logo_uri = logo_uri;
            }
            2 => {
                let favicon_uri: String =
                    Input::new().with_prompt("Enter the operator favicon URI").interact()?;
                metadata.favicon_uri = favicon_uri;
            }
            _ => unreachable!("Unknown metadata field reached"),
        }
    }
    config.metadata = metadata;
    Ok(config)
}

fn set_config_rpcs(mut config: IvyConfig) -> Result<IvyConfig, IvyError> {
    let mainnet_text = format!("mainnet (default: {})", config.mainnet_rpc_url);
    let testnet_text = format!("holesky (default: {})", config.holesky_rpc_url);
    let local_text = format!("local (default: {})", config.local_rpc_url);
    let rpc_options = [mainnet_text, testnet_text, local_text];
    let rpcs_to_set = MultiSelect::new()
        .with_prompt("Select the network RPCs you wish to configure. Press space to toggle flag, Enter to confirm.")
        .items(&rpc_options)
        .interact()
        .unwrap();

    if rpcs_to_set.is_empty() {
        println!("No RPCs selected, using default values.");
    }

    for res in rpcs_to_set {
        match res {
            0 => {
                let new_rpc = Input::<String>::new()
                    .with_prompt("Enter your Mainnet RPC URL:")
                    .interact_text()
                    .unwrap();
                config.mainnet_rpc_url = new_rpc;
            }
            1 => {
                let new_rpc = Input::<String>::new()
                    .with_prompt("Enter your Holesky RPC URL:")
                    .interact_text()
                    .unwrap();
                config.holesky_rpc_url = new_rpc;
            }
            2 => {
                let new_rpc = Input::<String>::new()
                    .with_prompt("Enter your Local RPC URL:")
                    .interact_text()
                    .unwrap();
                config.local_rpc_url = new_rpc;
            }
            _ => unreachable!("Unknown RPC key reached"),
        }
    }

    Ok(config)
}

async fn set_backend_connection(
    mut config: IvyConfig,
    server_url: Uri,
    mut server_ca: Option<String>,
) -> Result<IvyConfig, IvyError> {
    let client_key = match config.identity_wallet() {
        Ok(key) => key.address(),
        _ => {
            let new_key = IvyWallet::new();
            config.backend_info.identity_key = new_key.to_private_key();
            new_key.address()
        }
    };

    println!("Server URL: {}", server_url);
    if server_url.to_string().is_empty() {
        // Ask for server URL
        let server_url: String = Input::new()
            .with_prompt("Enter the URL of the IvyNet server you wish to connect to")
            .interact()?;
        config.backend_info.server_url = server_url;
    }

    if server_ca.is_none() {
        // Ask for server CA
        let input_ca: String = Input::new()
            .with_prompt("Enter the path to the server's CA certificate (leave blank to bypass)")
            .allow_empty(true)
            .interact_text()?;
        server_ca = if input_ca.is_empty() { None } else { Some(input_ca) };
        config.backend_info.server_ca = server_ca.clone().unwrap_or("".to_string());
    }

    let email = Input::new()
        .with_prompt("Provide email address to IvyNet system")
        .interact_text()
        .expect("No no email provided");
    let password = Password::new()
        .with_prompt("Enter a password to IvyNet system")
        .interact()
        .expect("No password provided");
    let mut backend =
        BackendClient::new(create_channel(Source::Uri(server_url), server_ca.clone()).await?);
    let hostname = { String::from_utf8(rustix::system::uname().nodename().to_bytes().to_vec()) }
        .expect("Cannot fetch hostname from the node");
    backend
        .register(Request::new(RegistrationCredentials {
            email,
            password,
            hostname,
            public_key: client_key.as_bytes().to_vec(),
        }))
        .await?;

    println!("Node properly registered with key {:?}", client_key);
    Ok(config)
}

async fn set_config_keys() -> Result<(), IvyError> {
    let key_config_types = ["Import", "Create", "Skip"];
    let interactive = Select::new()
        .with_prompt(
            "Would you like to import a private key, create a new private key, or skip this step?",
        )
        .items(&key_config_types)
        .default(0)
        .interact()
        .unwrap();
    match interactive {
        0 => {
            super::key::import_ecdsa().await.map_err(|_| IvyError::KeyfilePasswordError)?;
        }
        1 => {
            let keyfile_name: String =
                Input::new().with_prompt("Enter a name for the keyfile").interact()?;
            let mut pw: String = Password::new()
                .with_prompt("Enter a password for keyfile encryption")
                .interact()?;
            let mut confirm_pw: String =
                Password::new().with_prompt("Confirm keyfile password").interact()?;

            let mut pw_confirmed = pw == confirm_pw;
            while !pw_confirmed {
                println!("Password and confirmation do not match. Please retry.");
                pw = Password::new()
                    .with_prompt("Enter a password for keyfile encryption")
                    .interact()?;
                confirm_pw = Password::new().with_prompt("Confirm keyfile password").interact()?;
                pw_confirmed = pw == confirm_pw;
            }
            let keychain = Keychain::default();
            let key = keychain.generate(KeyType::Ecdsa, Some(&keyfile_name), &pw);
            if let Some(wallet) = key.get_wallet_owned() {
                let addr = wallet.address();
                println!("Public Address: {:?}", addr)
            }
        }
        2 => {
            println!("Skipping keyfile initialization");
        }
        _ => unreachable!("Unknown key setup option reached"),
    }
    Ok(())
}

fn create_config_dir(config_path: PathBuf) -> Result<(), IvyError> {
    if !config_path.exists() {
        fs::create_dir_all(&config_path)?;
    }
    Ok(())
}

#[cfg(test)]
pub mod test {
    use super::*;
    use std::{future::Future, path::PathBuf};
    use tokio::fs;

    pub async fn build_test_dir<F, Fut, T>(test_dir: &str, test_logic: F) -> T
    where
        F: FnOnce(PathBuf) -> Fut,
        Fut: Future<Output = T>,
    {
        let test_path = std::env::current_dir().unwrap().join(format!("testing{}", test_dir));
        fs::create_dir_all(&test_path).await.expect("Failed to create testing_temp directory");
        let result = test_logic(test_path.clone()).await;
        fs::remove_dir_all(test_path).await.expect("Failed to delete testing_temp directory");

        result
    }

    #[tokio::test]
    async fn test_config_file_builds_init() {
        build_test_dir("test_initialization", |test_path| async move {
            let config = IvyConfig::new_at_path(test_path.clone());
            config.store().expect("Config not working");
            let config_file_path = test_path.join("ivy-config.toml");
            assert!(config_file_path.exists());
        })
        .await;
    }
}<|MERGE_RESOLUTION|>--- conflicted
+++ resolved
@@ -71,13 +71,8 @@
         config.store()?;
 
         // configure RPC addresses
-<<<<<<< HEAD
         config = set_config_rpcs(config)?;
-        config = set_config_keys(config)?;
-=======
-        let config = set_config_rpcs(config)?;
         set_config_keys().await?;
->>>>>>> 2de9d69a
         // let config = set_config_metadata(config)?;
         config.store()?;
 
