use anyhow::anyhow;
use dialoguer::{Input, MultiSelect, Select};
use ivynet_core::{
    config::{IvyConfig, DEFAULT_CONFIG_PATH},
    grpc::{
        self,
        backend::backend_client::BackendClient,
        messages::{Digests, NodeTypes, SignedNameChange},
        tonic::{transport::Channel, Request, Response},
    },
    io::{read_toml, write_toml, IoError},
    signature::sign_name_change,
    telemetry::{listen, metrics_listener::fetch_telemetry_from, ConfiguredAvs},
};
use ivynet_docker::{
    dockerapi::{DockerApi, DockerClient},
    RegistryType,
};
<<<<<<< HEAD
use ivynet_node_type::NodeType;
=======
use ivynet_docker::{dockerapi::DockerClient, RegistryType};
use ivynet_node_type::{AltlayerType, MachType, NodeType};
>>>>>>> 3eb36512
use serde::{Deserialize, Serialize};
use std::{
    collections::{HashMap, HashSet},
    path::PathBuf,
};
use tracing::{debug, info};

use crate::init::set_backend_connection;

const MONITOR_CONFIG_FILE: &str = "monitor-config.toml";

#[derive(Clone, Debug)]
struct PotentialAvs {
    pub container_name: String,
    pub image_name: String,
    pub image_hash: String,
    pub ports: Vec<u16>,
}

#[derive(thiserror::Error, Debug)]
pub enum MonitorConfigError {
    #[error(transparent)]
    ConfigIo(#[from] IoError),
}

#[derive(Clone, Debug, Serialize, Deserialize, Default)]
pub struct MonitorConfig {
    /// Configured AVSes to monitor
    pub configured_avses: Vec<ConfiguredAvs>,
}

impl MonitorConfig {
    pub fn load(path: PathBuf) -> Result<Self, MonitorConfigError> {
        let config: Self = read_toml(&path)?;
        Ok(config)
    }

    pub fn load_from_default_path() -> Result<Self, MonitorConfigError> {
        let config_path = DEFAULT_CONFIG_PATH.to_owned().join(MONITOR_CONFIG_FILE);
        // Previous impl built a bad path - let this error properly
        Self::load(config_path)
    }

    pub fn store(&self) -> Result<(), MonitorConfigError> {
        let config_path = DEFAULT_CONFIG_PATH.to_owned().join(MONITOR_CONFIG_FILE);
        write_toml(&config_path, self)?;
        Ok(())
    }

    pub fn change_avs_name(
        &mut self,
        old_name: &str,
        new_name: &str,
    ) -> Result<(), MonitorConfigError> {
        self.configured_avses.iter_mut().for_each(|avs| {
            if avs.assigned_name == old_name {
                avs.assigned_name = new_name.to_string();
            }
        });
        self.store()
    }
}

pub async fn rename_node(
    config: &IvyConfig,
    old_name: Option<String>,
    new_name: Option<String>,
) -> Result<(), anyhow::Error> {
    let mut monitor_config = MonitorConfig::load_from_default_path()?;

    let old = match old_name {
        Some(old_name) => old_name,
        None => {
            let configured_avs = &monitor_config
                .configured_avses
                .iter()
                .map(|a| a.assigned_name.clone())
                .collect::<Vec<_>>();
            let old_name = Select::new()
                .with_prompt("Select the old avs of the node to rename")
                .items(configured_avs)
                .default(0)
                .interact()
                .map_err(|e| anyhow!("Failed to get input: {}", e))?;
            configured_avs[old_name].clone()
        }
    };

    let new = match new_name {
        Some(new_name) => new_name,
        None => Input::new()
            .with_prompt("Enter the new name for the node")
            .interact_text()
            .map_err(|e| anyhow!("Failed to get input: {}", e))?,
    };

    let signature = sign_name_change(&old, &new, &config.identity_wallet()?)?;

    let machine_id = config.machine_id;
    let backend_url = config.get_server_url()?;
    let backend_ca = config.get_server_ca();
    let backend_ca = if backend_ca.is_empty() { None } else { Some(backend_ca) };

    let mut backend_client = BackendClient::new(
        grpc::client::create_channel(backend_url, backend_ca).await.expect("Cannot create channel"),
    );

    let name_change_request = Request::new(SignedNameChange {
        signature: signature.into(),
        machine_id: machine_id.into(),
        old_name: old.clone(),
        new_name: new.clone(),
    });

    backend_client.name_change(name_change_request).await?;

    monitor_config.change_avs_name(&old, &new)?;
    Ok(())
}

pub async fn start_monitor(mut config: IvyConfig) -> Result<(), anyhow::Error> {
    if config.identity_wallet().is_err() {
        set_backend_connection(&mut config).await?;
    }

    let monitor_config = MonitorConfig::load_from_default_path().unwrap_or_default();
    if monitor_config.configured_avses.is_empty() {
        return Err(anyhow!("No AVSes configured to monitor"));
    }

    // Validate uniqueness of assigned names
    let mut seen_names = std::collections::HashSet::new();
    for avs in &monitor_config.configured_avses {
        if !seen_names.insert(&avs.assigned_name) {
            return Err(anyhow!(
                "Duplicate AVS name found: {}. Each AVS must have a unique name.",
                avs.assigned_name
            ));
        }
    }

    let identity_wallet = config.identity_wallet()?;
    let machine_id = config.machine_id;
    let backend_url = config.get_server_url()?;
    let backend_ca = config.get_server_ca();
    let backend_ca = if backend_ca.is_empty() { None } else { Some(backend_ca) };

    let backend_client = BackendClient::new(
        grpc::client::create_channel(backend_url, backend_ca).await.expect("Cannot create channel"),
    );

    info!("Starting monitor listener...");
    listen(backend_client, machine_id, identity_wallet, &monitor_config.configured_avses).await?;
    Ok(())
}

/// Scan function to set up configured AVS cache file. Derives `NodeType` from the name on the
/// metrics port and node name from the container name list.
pub async fn scan(force: bool, config: &IvyConfig) -> Result<(), anyhow::Error> {
    let backend_url = config.get_server_url()?;
    let backend_ca = config.get_server_ca();
    let backend_ca = if backend_ca.is_empty() { None } else { Some(backend_ca) };

    let backend = BackendClient::new(
        grpc::client::create_channel(backend_url, backend_ca)
            .await
            .map_err(|e| anyhow!("Failed to create backend channel: {}", e))?,
    );

    let mut monitor_config = MonitorConfig::load_from_default_path().unwrap_or_default();
    let configured_avs_names: HashSet<_> =
        monitor_config.configured_avses.iter().map(|a| a.container_name.clone()).collect();

    let potential_avses = grab_potential_avses().await;
    let (new_avses, leftover_potential_avses) =
        find_new_avses(&potential_avses, backend, &configured_avs_names).await?;

    if !force && new_avses.is_empty() {
        println!("No potential new AVSes found");
        return Ok(());
    }

    let selected_avses = select_avses(&new_avses, &leftover_potential_avses)?;
    if selected_avses.is_empty() {
        println!("No AVSes selected");
        return Ok(());
    }

    update_monitor_config(&mut monitor_config, selected_avses)?;
    println!("New setup stored with {} AVSes configured", monitor_config.configured_avses.len());

    Ok(())
}

async fn find_new_avses(
    potential_avses: &[PotentialAvs],
    mut backend: BackendClient<Channel>,
    configured_names: &HashSet<String>,
) -> Result<(Vec<ConfiguredAvs>, Vec<PotentialAvs>), anyhow::Error> {
    let digests: Vec<_> = potential_avses
        .iter()
        .filter(|a| !configured_names.contains(&a.container_name))
        .map(|a| a.image_hash.clone())
        .collect();

    if digests.is_empty() {
        return Ok((Vec::new(), potential_avses.to_vec()));
    }

    let node_types: Option<NodeTypes> = backend
        .node_types(Request::new(Digests { digests: digests.clone() }))
        .await
        .map(Response::into_inner)
        .ok();

    let avs_types: Option<HashMap<String, NodeType>> = if let Some(node_types) = node_types {
        Some(
            node_types
                .node_types
                .into_iter()
                .map(|nt| (nt.digest, NodeType::from(nt.node_type.as_str())))
                .collect::<HashMap<_, _>>(),
        )
    } else {
        None
    };

    let mut new_configured_avses = Vec::new();
    let mut new_potential_avses = Vec::new();
    for avs in potential_avses {
        if configured_names.contains(&avs.container_name) {
            continue;
        }

        if let Some(avs_type) =
            get_node_type(&avs_types, &avs.image_hash, &avs.image_name, &avs.container_name)
        {
            // Try to get metrics port but don't fail if unavailable
            let metric_port = match get_metrics_port(&avs.ports).await {
                Ok(port) => port,
                Err(e) => {
                    info!("Metrics unavailable for {}: {}", avs.container_name, e);
                    None
                }
            };

            new_configured_avses.push(ConfiguredAvs {
                assigned_name: String::new(),
                container_name: avs.container_name.clone(),
                avs_type,
                metric_port,
            });
        } else {
            new_potential_avses.push(avs.clone());
        }
    }

    Ok((new_configured_avses, new_potential_avses))
}

async fn get_metrics_port(ports: &[u16]) -> Result<Option<u16>, anyhow::Error> {
    for &port in ports {
        if let Ok(metrics) = fetch_telemetry_from(port).await {
            if !metrics.is_empty() {
                return Ok(Some(port));
            }
        }
    }
    Ok(None)
}

fn select_avses(
    avses: &[ConfiguredAvs],
    leftover_potential_avses: &[PotentialAvs],
) -> Result<Vec<ConfiguredAvs>, anyhow::Error> {
    let mut selected_avses =
        if avses.is_empty() { Vec::new() } else { select_detected_avses(avses)? };

    if !leftover_potential_avses.is_empty() && should_add_manual_avses()? {
        selected_avses.extend(select_manual_avses(leftover_potential_avses)?);
    }

    if selected_avses.is_empty() {
        return Err(anyhow!("No AVSes were selected"));
    }

    Ok(selected_avses)
}

fn select_detected_avses(avses: &[ConfiguredAvs]) -> Result<Vec<ConfiguredAvs>, anyhow::Error> {
    debug_assert!(!avses.is_empty(), "avses must not be empty");

    let items: Vec<String> = avses
        .iter()
        .map(|a| format!("{} under container {}", a.avs_type, a.container_name))
        .collect();

    let selected = MultiSelect::new()
        .with_prompt("Select detected AVSes (SPACE to select, ENTER to confirm)")
        .items(&items)
        .interact()
        .map_err(|e| anyhow!("Selection failed: {}", e))?;

    Ok(selected.into_iter().map(|idx| avses[idx].clone()).collect())
}

fn should_add_manual_avses() -> Result<bool, anyhow::Error> {
    dialoguer::Confirm::new()
        .with_prompt("Would you like to manually add undetected AVSes?")
        .default(false) // Makes pressing enter equivalent to 'n'
        .interact()
        .map_err(|e| anyhow!("Selection failed: {}", e))
}

fn select_manual_avses(
    potential_avses: &[PotentialAvs],
) -> Result<Vec<ConfiguredAvs>, anyhow::Error> {
    debug_assert!(!potential_avses.is_empty(), "potential_avses must not be empty");

    let items: Vec<String> = potential_avses
        .iter()
        .map(|a| format!("{} under container {}", a.image_name, a.container_name))
        .collect();

    let selected = MultiSelect::new()
        .with_prompt("Select AVSes to add manually (SPACE to select, ENTER to confirm)")
        .items(&items)
        .interact()
        .map_err(|e| anyhow!("Selection failed: {}", e))?;

    Ok(selected
        .into_iter()
        .map(|idx| ConfiguredAvs {
            assigned_name: String::new(),
            container_name: potential_avses[idx].container_name.to_string(),
            avs_type: NodeType::Unknown,
            metric_port: None,
        })
        .collect())
}

fn update_monitor_config(
    config: &mut MonitorConfig,
    mut new_avses: Vec<ConfiguredAvs>,
) -> Result<(), anyhow::Error> {
    let mut seen_names: HashSet<String> =
        config.configured_avses.iter().map(|a| a.assigned_name.clone()).collect();

    for avs in &mut new_avses {
        loop {
            let assigned_name: String = dialoguer::Input::new()
                .with_prompt(format!("Enter a unique name for AVS {}", avs.container_name))
                .interact_text()
                .map_err(|e| anyhow!("Failed to get input: {}", e))?;

            if seen_names.contains(&assigned_name) {
                println!("Error: Name '{}' is already in use", assigned_name);
                continue;
            }

            seen_names.insert(assigned_name.clone());
            avs.assigned_name = assigned_name;
            break;
        }
    }

    config.configured_avses.extend(new_avses);
    config.store().map_err(|e| anyhow!("Failed to store config: {}", e))?;

    Ok(())
}

fn get_node_type(
    hashes: &Option<HashMap<String, NodeType>>,
    hash: &str,
    image_name: &str,
    container_name: &str,
) -> Option<NodeType> {
    let cleaned_container_name = container_name.trim_start_matches('/');

    fn handle_altlayer_unknown(nt: NodeType, container_name: &str) -> Option<NodeType> {
        match nt {
            NodeType::Altlayer(AltlayerType::Unknown) |
            NodeType::AltlayerMach(MachType::Unknown) => {
                NodeType::from_default_container_name(container_name)
            }
            _ => Some(nt),
        }
    }

    hashes
        .as_ref()
        .and_then(|h| h.get(hash))
        .copied()
        .and_then(|nt| handle_altlayer_unknown(nt, cleaned_container_name))
        .or_else(|| {
            NodeType::from_image(&extract_image_name(image_name))
                .and_then(|nt| handle_altlayer_unknown(nt, cleaned_container_name))
        })
        .or_else(|| {
            let result = NodeType::from_default_container_name(cleaned_container_name);
            if result.is_none() {
                println!("No avs found for {}", image_name);
            }
            result
        })
}

async fn grab_potential_avses() -> Vec<PotentialAvs> {
    let docker = DockerClient::default();
    info!("Scanning for containers, use LOG_LEVEL=debug to see images");
    let images = docker.list_images().await;
    debug!("images: {:#?}", images);
    let potential_avses = docker
        .list_containers()
        .await
        .into_iter()
        .filter_map(|c| {
            if let (Some(names), Some(image_name)) = (c.names, c.image) {
                let mut ports = if let Some(ports) = c.ports {
                    ports.into_iter().filter_map(|p| p.public_port).collect::<Vec<_>>()
                } else {
                    Vec::new()
                };

                ports.sort();
                ports.dedup();
                if let Some(image_hash) = images.get(&image_name) {
                    return Some(PotentialAvs {
                        container_name: names.first().unwrap_or(&image_name).to_string(),
                        image_name: image_name.clone(),
                        image_hash: image_hash.to_string(),
                        ports,
                    });
                } else if let Some(key) = images.keys().find(|key| key.contains(&image_name)) {
                    debug!("SHOULD BE: No version tag image: {}", image_name);
                    let image_hash = images.get(key).unwrap();
                    debug!("key (should be with version tag, and its what we'll use for potential avs): {}", key);
                    return Some(PotentialAvs {
                        container_name: names.first().unwrap_or(&image_name).to_string(),
                        image_name: key.clone(),
                        image_hash: image_hash.to_string(),
                        ports,
                    });
                }
            }
            None
        })
        .collect::<Vec<_>>();

    potential_avses
}

fn extract_image_name(image_name: &str) -> String {
    RegistryType::get_registry_hosts()
        .into_iter()
        .find_map(|registry| {
            image_name.contains(registry).then(|| {
                image_name
                    .split(&registry)
                    .last()
                    .unwrap_or(image_name)
                    .trim_start_matches('/')
                    .to_string()
            })
        })
        .unwrap_or_else(|| image_name.to_string())
}

#[cfg(test)]
mod tests {
    use super::*;

    #[test]
    fn test_extract_image_name() {
        let test_cases = vec![
            // Standard registry cases
            ("docker.io/ubuntu:latest", "ubuntu:latest"),
            ("gcr.io/project/image:v1", "project/image:v1"),
            ("ghcr.io/owner/repo:tag", "owner/repo:tag"),
            ("public.ecr.aws/image:1.0", "image:1.0"),
            // Edge cases
            ("ubuntu:latest", "ubuntu:latest"), // No registry
            ("", ""),                           // Empty string
            ("repository.chainbase.com/", ""),  // Just registry
            // Multiple registry-like strings
            ("gcr.io/docker.io/image", "image"), // Should match first registry
            // With and without tags
            ("docker.io/image", "image"),
            ("docker.io/org/image:latest", "org/image:latest"),
            // Special characters
            ("docker.io/org/image@sha256:123", "org/image@sha256:123"),
            ("docker.io/org/image_name", "org/image_name"),
        ];

        for (input, expected) in test_cases {
            assert_eq!(
                extract_image_name(input),
                expected.to_string(),
                "Failed on input: {}",
                input
            );
        }
    }
}<|MERGE_RESOLUTION|>--- conflicted
+++ resolved
@@ -16,12 +16,7 @@
     dockerapi::{DockerApi, DockerClient},
     RegistryType,
 };
-<<<<<<< HEAD
-use ivynet_node_type::NodeType;
-=======
-use ivynet_docker::{dockerapi::DockerClient, RegistryType};
 use ivynet_node_type::{AltlayerType, MachType, NodeType};
->>>>>>> 3eb36512
 use serde::{Deserialize, Serialize};
 use std::{
     collections::{HashMap, HashSet},
