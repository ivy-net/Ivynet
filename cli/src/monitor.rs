use anyhow::anyhow;
use dialoguer::MultiSelect;
<<<<<<< HEAD
use ivynet_docker::{dockerapi::DockerClient, RegistryType};
use ivynet_node_type::NodeType;
use std::{
    collections::{HashMap, HashSet},
    path::PathBuf,
};

use ivynet_core::{
    config::DEFAULT_CONFIG_PATH,
    grpc::{self, backend::backend_client::BackendClient, messages::Digests, tonic::Request},
    io::{read_toml, write_toml, IoError},
    telemetry::{listen, metrics_listener::fetch_telemetry_from, ConfiguredAvs},
=======
use ivynet_core::{
    config::DEFAULT_CONFIG_PATH,
    grpc::{
        self,
        backend::backend_client::BackendClient,
        messages::{Digests, NodeTypes},
        tonic::{transport::Channel, Request, Response},
    },
    io::{read_toml, write_toml, IoError},
    telemetry::{fetch_telemetry_from, listen, ConfiguredAvs},
>>>>>>> 0adcafd1
};
use ivynet_docker::{dockerapi::DockerClient, RegistryType};
use ivynet_node_type::NodeType;
use serde::{Deserialize, Serialize};
use std::{
    collections::{HashMap, HashSet},
    path::PathBuf,
};
use tracing::info;

use crate::init::set_backend_connection;

const MONITOR_CONFIG_FILE: &str = "monitor-config.toml";

#[derive(Clone, Debug)]
struct PotentialAvs {
    pub container_name: String,
    pub image_name: String,
    pub image_hash: String,
    pub ports: Vec<u16>,
}

#[derive(thiserror::Error, Debug)]
pub enum MonitorConfigError {
    #[error(transparent)]
    ConfigIo(#[from] IoError),
}

#[derive(Clone, Debug, Serialize, Deserialize, Default)]
pub struct MonitorConfig {
    /// Configured AVSes to monitor
    pub configured_avses: Vec<ConfiguredAvs>,
}

impl MonitorConfig {
    pub fn load(path: PathBuf) -> Result<Self, MonitorConfigError> {
        let config: Self = read_toml(&path)?;
        Ok(config)
    }

    pub fn load_from_default_path() -> Result<Self, MonitorConfigError> {
        let config_path = DEFAULT_CONFIG_PATH.to_owned().join(MONITOR_CONFIG_FILE);
        // Previous impl built a bad path - let this error properly
        Self::load(config_path)
    }

    pub fn store(&self) -> Result<(), MonitorConfigError> {
        let config_path = DEFAULT_CONFIG_PATH.to_owned().join(MONITOR_CONFIG_FILE);
        write_toml(&config_path, self)?;
        Ok(())
    }
}

pub async fn start_monitor() -> Result<(), anyhow::Error> {
    let mut config = ivynet_core::config::IvyConfig::load_from_default_path()?;

    if config.identity_wallet().is_err() {
        set_backend_connection(&mut config).await?;
    }

    let monitor_config = MonitorConfig::load_from_default_path().unwrap_or_default();
    if monitor_config.configured_avses.is_empty() {
        return Err(anyhow!("No AVSes configured to monitor"));
    }

    // Validate uniqueness of assigned names
    let mut seen_names = std::collections::HashSet::new();
    for avs in &monitor_config.configured_avses {
        if !seen_names.insert(&avs.assigned_name) {
            return Err(anyhow!(
                "Duplicate AVS name found: {}. Each AVS must have a unique name.",
                avs.assigned_name
            ));
        }
    }

    let identity_wallet = config.identity_wallet()?;
    let machine_id = config.machine_id;
    let backend_url = config.get_server_url()?;
    let backend_ca = config.get_server_ca();
    let backend_ca = if backend_ca.is_empty() { None } else { Some(backend_ca) };

    let backend_client = BackendClient::new(
        grpc::client::create_channel(backend_url, backend_ca).await.expect("Cannot create channel"),
    );

    info!("Starting monitor listener...");
    listen(backend_client, machine_id, identity_wallet, &monitor_config.configured_avses).await?;
    Ok(())
}

/// Scan function to set up configured AVS cache file. Derives `NodeType` from the name on the
/// metrics port and node name from the container name list.
pub async fn scan() -> Result<(), anyhow::Error> {
    let config = ivynet_core::config::IvyConfig::load_from_default_path()?;
    let backend_url = config.get_server_url()?;
    let backend_ca = config.get_server_ca();
    let backend_ca = if backend_ca.is_empty() { None } else { Some(backend_ca) };

    let backend = BackendClient::new(
        grpc::client::create_channel(backend_url, backend_ca)
            .await
            .map_err(|e| anyhow!("Failed to create backend channel: {}", e))?,
    );

    let mut monitor_config = MonitorConfig::load_from_default_path().unwrap_or_default();
    let configured_avs_names: HashSet<_> =
        monitor_config.configured_avses.iter().map(|a| a.container_name.clone()).collect();

    let potential_avses = grab_potential_avses().await;
    let new_avses = find_new_avses(&potential_avses, backend, &configured_avs_names).await?;

    if new_avses.is_empty() {
        println!("No potential new AVSes found");
        return Ok(());
    }

    let selected_avses = select_avses(&new_avses)?;
    if selected_avses.is_empty() {
        println!("No AVSes selected");
        return Ok(());
    }

    update_monitor_config(&mut monitor_config, selected_avses)?;
    println!("New setup stored with {} AVSes configured", monitor_config.configured_avses.len());

    Ok(())
}

async fn find_new_avses(
    potential_avses: &[PotentialAvs],
    mut backend: BackendClient<Channel>,
    configured_names: &HashSet<String>,
) -> Result<Vec<ConfiguredAvs>, anyhow::Error> {
    let digests: Vec<_> = potential_avses
        .iter()
        .filter(|a| !configured_names.contains(&a.container_name))
        .map(|a| a.image_hash.clone())
        .collect();

    if digests.is_empty() {
        return Ok(Vec::new());
    }

    let node_types: Option<NodeTypes> = backend
        .node_types(Request::new(Digests { digests: digests.clone() }))
        .await
        .map(Response::into_inner)
        .ok();

    let avs_types: Option<HashMap<String, NodeType>> = if let Some(node_types) = node_types {
        Some(
            node_types
                .node_types
                .into_iter()
                .map(|nt| (nt.digest, NodeType::from(nt.node_type.as_str())))
                .collect::<HashMap<_, _>>(),
        )
    } else {
        None
    };

    let mut new_avses = Vec::new();
    for avs in potential_avses {
        if configured_names.contains(&avs.container_name) {
            continue;
        }

        if let Some(avs_type) =
            get_type(&avs_types, &avs.image_hash, &avs.image_name, &avs.container_name)
        {
            // Try to get metrics port but don't fail if unavailable
            let metric_port = match get_metrics_port(&avs.ports).await {
                Ok(port) => port,
                Err(e) => {
                    info!("Metrics unavailable for {}: {}", avs.container_name, e);
                    None
                }
            };

            new_avses.push(ConfiguredAvs {
                assigned_name: String::new(),
                container_name: avs.container_name.clone(),
                avs_type,
                metric_port,
            });
        }
    }

    Ok(new_avses)
}

async fn get_metrics_port(ports: &[u16]) -> Result<Option<u16>, anyhow::Error> {
    for &port in ports {
        if let Ok(metrics) = fetch_telemetry_from(port).await {
            if !metrics.is_empty() {
                return Ok(Some(port));
            }
        }
    }
    Ok(None)
}

fn select_avses(avses: &[ConfiguredAvs]) -> Result<Vec<ConfiguredAvs>, anyhow::Error> {
    let items: Vec<String> = avses
        .iter()
        .map(|a| format!("{} under container {}", a.avs_type, a.container_name))
        .collect();

    let selected = MultiSelect::new()
        .with_prompt("Select AVSes to add (SPACE to select, ENTER to confirm)")
        .items(&items)
        .interact()
        .map_err(|e| anyhow!("Selection failed: {}", e))?;

    Ok(selected.into_iter().map(|idx| avses[idx].clone()).collect())
}

fn update_monitor_config(
    config: &mut MonitorConfig,
    mut new_avses: Vec<ConfiguredAvs>,
) -> Result<(), anyhow::Error> {
    let mut seen_names: HashSet<String> =
        config.configured_avses.iter().map(|a| a.assigned_name.clone()).collect();

    for avs in &mut new_avses {
        loop {
            let assigned_name: String = dialoguer::Input::new()
                .with_prompt(format!("Enter a unique name for AVS {}", avs.container_name))
                .interact_text()
                .map_err(|e| anyhow!("Failed to get input: {}", e))?;

            if seen_names.contains(&assigned_name) {
                println!("Error: Name '{}' is already in use", assigned_name);
                continue;
            }

            seen_names.insert(assigned_name.clone());
            avs.assigned_name = assigned_name;
            break;
        }
    }

    config.configured_avses.extend(new_avses);
    config.store().map_err(|e| anyhow!("Failed to store config: {}", e))?;

    Ok(())
}

fn get_type(
    hashes: &Option<HashMap<String, NodeType>>,
    hash: &str,
    image_name: &str,
    container_name: &str,
) -> Option<NodeType> {
    let node_type = hashes
        .clone()
        .and_then(|h| h.get(hash).copied())
        .or_else(|| NodeType::from_image(&extract_image_name(image_name)))
        .or_else(|| NodeType::from_default_container_name(container_name.trim_start_matches('/')));
    if node_type.is_none() {
        println!("No avs found for {}", image_name);
    }
    node_type
}

async fn grab_potential_avses() -> Vec<PotentialAvs> {
    let docker = DockerClient::default();
    println!("Scanning containers...");
    let images = docker.list_images().await;
    let potential_avses = docker
        .list_containers()
        .await
        .into_iter()
        .filter_map(|c| {
            if let (Some(names), Some(image_name)) = (c.names, c.image) {
                let mut ports = if let Some(ports) = c.ports {
                    ports.into_iter().filter_map(|p| p.public_port).collect::<Vec<_>>()
                } else {
                    Vec::new()
                };

                ports.sort();
                ports.dedup();
                if let Some(image_hash) = images.get(&image_name) {
                    return Some(PotentialAvs {
                        container_name: names.first().unwrap_or(&image_name).to_string(),
                        image_name: image_name.clone(),
                        image_hash: image_hash.to_string(),
                        ports,
                    });
                }
            }
            None
        })
        .collect::<Vec<_>>();

    potential_avses
}

fn extract_image_name(image_name: &str) -> String {
    RegistryType::get_registry_hosts()
        .into_iter()
        .find_map(|registry| {
            image_name.contains(registry).then(|| {
                image_name
                    .split(&registry)
                    .last()
                    .unwrap_or(image_name)
                    .trim_start_matches('/')
                    .to_string()
            })
        })
        .unwrap_or_else(|| image_name.to_string())
}

#[cfg(test)]
mod tests {
    use super::*;

    #[test]
    fn test_extract_image_name() {
        let test_cases = vec![
            // Standard registry cases
            ("docker.io/ubuntu:latest", "ubuntu:latest"),
            ("gcr.io/project/image:v1", "project/image:v1"),
            ("ghcr.io/owner/repo:tag", "owner/repo:tag"),
            ("public.ecr.aws/image:1.0", "image:1.0"),
            // Edge cases
            ("ubuntu:latest", "ubuntu:latest"), // No registry
            ("", ""),                           // Empty string
            ("repository.chainbase.com/", ""),  // Just registry
            // Multiple registry-like strings
            ("gcr.io/docker.io/image", "image"), // Should match first registry
            // With and without tags
            ("docker.io/image", "image"),
            ("docker.io/org/image:latest", "org/image:latest"),
            // Special characters
            ("docker.io/org/image@sha256:123", "org/image@sha256:123"),
            ("docker.io/org/image_name", "org/image_name"),
        ];

        for (input, expected) in test_cases {
            assert_eq!(
                extract_image_name(input),
                expected.to_string(),
                "Failed on input: {}",
                input
            );
        }
    }
}<|MERGE_RESOLUTION|>--- conflicted
+++ resolved
@@ -1,6 +1,5 @@
 use anyhow::anyhow;
 use dialoguer::MultiSelect;
-<<<<<<< HEAD
 use ivynet_docker::{dockerapi::DockerClient, RegistryType};
 use ivynet_node_type::NodeType;
 use std::{
@@ -13,26 +12,8 @@
     grpc::{self, backend::backend_client::BackendClient, messages::Digests, tonic::Request},
     io::{read_toml, write_toml, IoError},
     telemetry::{listen, metrics_listener::fetch_telemetry_from, ConfiguredAvs},
-=======
-use ivynet_core::{
-    config::DEFAULT_CONFIG_PATH,
-    grpc::{
-        self,
-        backend::backend_client::BackendClient,
-        messages::{Digests, NodeTypes},
-        tonic::{transport::Channel, Request, Response},
-    },
-    io::{read_toml, write_toml, IoError},
-    telemetry::{fetch_telemetry_from, listen, ConfiguredAvs},
->>>>>>> 0adcafd1
 };
-use ivynet_docker::{dockerapi::DockerClient, RegistryType};
-use ivynet_node_type::NodeType;
 use serde::{Deserialize, Serialize};
-use std::{
-    collections::{HashMap, HashSet},
-    path::PathBuf,
-};
 use tracing::info;
 
 use crate::init::set_backend_connection;
