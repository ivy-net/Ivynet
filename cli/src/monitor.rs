use anyhow::anyhow;
use dialoguer::MultiSelect;
use std::path::PathBuf;

use ivynet_core::{
    config::DEFAULT_CONFIG_PATH,
    docker::dockerapi::DockerClient,
    grpc::{self, backend::backend_client::BackendClient, messages::Metrics},
    io::{read_toml, write_toml, IoError},
    telemetry::{fetch_telemetry_from, listen, AvsType, ConfiguredAvs},
};
use serde::{Deserialize, Serialize};
use tracing::info;

use crate::init::set_backend_connection;

const IMAGE_NAME_EIGENDA: &str = "ghcr.io/layr-labs/eigenda/opr-node";
const METRIC_LABEL_PERFORMANCE: &str = "eigen_performance_score";
const METRIC_ATTR_LABEL_AVS_NAME: &str = "avs_name";
const MONITOR_CONFIG_FILE: &str = "monitor-config.toml";

#[derive(Clone, Debug)]
struct PotentialAvs {
    pub name: String,
    pub avs_type: AvsType,
    pub ports: Vec<u16>,
}

#[derive(thiserror::Error, Debug)]
pub enum MonitorConfigError {
    #[error(transparent)]
    ConfigIo(#[from] IoError),
}

#[derive(Clone, Debug, Serialize, Deserialize, Default)]
pub struct MonitorConfig {
    /// Configured AVSes to monitor
    pub configured_avses: Vec<ConfiguredAvs>,
}

impl MonitorConfig {
    pub fn load(path: PathBuf) -> Result<Self, MonitorConfigError> {
        let config: Self = read_toml(&path)?;
        Ok(config)
    }

    pub fn load_from_default_path() -> Result<Self, MonitorConfigError> {
        let config_path = DEFAULT_CONFIG_PATH.to_owned().join(MONITOR_CONFIG_FILE);
        //Previous impl built a bad path - let this error properly
        Self::load(config_path)
    }

    pub fn store(&self) -> Result<(), MonitorConfigError> {
        let config_path = DEFAULT_CONFIG_PATH.to_owned().join(MONITOR_CONFIG_FILE);
        write_toml(&config_path, self)?;
        Ok(())
    }
}

pub async fn start_monitor() -> Result<(), anyhow::Error> {
    let mut config = ivynet_core::config::IvyConfig::load_from_default_path()?;
    if config.identity_wallet().is_err() {
        set_backend_connection(&mut config).await?;
    }

    let identity_wallet = config.identity_wallet()?;
    let machine_id = config.machine_id;
    let backend_url = config.get_server_url()?;
    let backend_ca = config.get_server_ca();
    let backend_ca = if backend_ca.is_empty() { None } else { Some(backend_ca) };

    let backend_client = BackendClient::new(
        grpc::client::create_channel(grpc::client::Source::Uri(backend_url), backend_ca)
            .await
            .expect("Cannot create channel"),
    );

    let monitor_config = MonitorConfig::load_from_default_path().unwrap_or_default();
    if monitor_config.configured_avses.is_empty() {
        return Err(anyhow!("No AVSes configured to monitor"));
    }

    info!("Starting monitor listener...");
    listen(backend_client, machine_id, identity_wallet, &monitor_config.configured_avses).await?;
    Ok(())
}

pub async fn scan() -> Result<(), anyhow::Error> {
    let docker = DockerClient::default();
    println!("Scanning for existing containers...");
    let potential_avses = docker
        .list_containers()
        .await
        .into_iter()
        .filter_map(|c| {
            if let (Some(names), Some(image_name), Some(ports)) = (c.names, c.image, c.ports) {
                let ports = ports.into_iter().filter_map(|p| p.public_port).collect::<Vec<_>>();
                if !ports.is_empty() {
                    return Some(PotentialAvs {
                        name: names.first().unwrap_or(&image_name).to_string(),
                        avs_type: potential_avs_name(&image_name).unwrap_or(AvsType::Unknown),
                        ports,
                    });
                }
            }
            None
        })
        .collect::<Vec<_>>();

    let mut monitor_config = MonitorConfig::load_from_default_path().unwrap_or_default();
    let mut avses = Vec::new();

    let configured_avs_names =
        monitor_config.configured_avses.iter().map(|a| a.name.clone()).collect::<Vec<_>>();
    for avs in &potential_avses {
        if !configured_avs_names.contains(&avs.name) {
            for port in &avs.ports {
                if let Ok(metrics) = fetch_telemetry_from(*port).await {
<<<<<<< HEAD
                    if metrics.len() > 0 {
=======
                    if !metrics.is_empty() {
>>>>>>> d545059a
                        // Checking performance score metrics to read a potential avs type
                        avses.push(ConfiguredAvs {
                            name: avs.name.clone(),
                            avs_type: match guess_avs_type(metrics) {
                                AvsType::Unknown => avs.avs_type,
                                avs_type => avs_type,
                            },
                            metric_port: *port,
                        });
                    }
                }
            }
        }
    }

    if avses.is_empty() {
        println!("No potential new AVSes found");
    } else {
        for idx in MultiSelect::new()
            .with_prompt("Choose what AVSes to add and accept the list with ENTER")
            .items(
                &avses
                    .iter()
                    .map(|a| format!("{} under container {}", a.avs_type, a.name))
                    .collect::<Vec<_>>(),
            )
            .interact()
            .expect("No items selected")
        {
            monitor_config.configured_avses.push(avses[idx].clone());
        }

        monitor_config.store()?;
        println!(
            "New setup stored with {} of avses configured",
            monitor_config.configured_avses.len()
        );
    }
    Ok(())
}

fn potential_avs_name(name: &str) -> Option<AvsType> {
    if name.contains(IMAGE_NAME_EIGENDA) {
        return Some(AvsType::EigenDA);
    }
    None
}

fn guess_avs_type(metrics: Vec<Metrics>) -> AvsType {
    if let Some(name) =
        metrics
            .into_iter()
            .filter_map(|m| {
                if m.name == METRIC_LABEL_PERFORMANCE {
                    m.attributes
                        .into_iter()
                        .filter_map(|at| {
                            if at.name == METRIC_ATTR_LABEL_AVS_NAME {
                                Some(at)
                            } else {
                                None
                            }
                        })
                        .collect::<Vec<_>>()
                        .first()
                        .map(|n| n.value.clone())
                } else {
                    None
                }
            })
            .collect::<Vec<_>>()
            .first()
    {
        return name.as_str().into();
    }

    AvsType::Unknown
}<|MERGE_RESOLUTION|>--- conflicted
+++ resolved
@@ -116,11 +116,7 @@
         if !configured_avs_names.contains(&avs.name) {
             for port in &avs.ports {
                 if let Ok(metrics) = fetch_telemetry_from(*port).await {
-<<<<<<< HEAD
-                    if metrics.len() > 0 {
-=======
                     if !metrics.is_empty() {
->>>>>>> d545059a
                         // Checking performance score metrics to read a potential avs type
                         avses.push(ConfiguredAvs {
                             name: avs.name.clone(),
