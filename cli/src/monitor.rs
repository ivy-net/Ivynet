use anyhow::anyhow;
use dialoguer::MultiSelect;
use std::path::PathBuf;

use ivynet_core::{
    config::DEFAULT_CONFIG_PATH,
    docker::dockerapi::DockerClient,
    grpc::{self, backend::backend_client::BackendClient, messages::Metrics},
    io::{read_toml, write_toml, IoError},
    node_type::NodeType,
    telemetry::{fetch_telemetry_from, listen, ConfiguredAvs},
};
use serde::{Deserialize, Serialize};
use tracing::info;

use crate::init::set_backend_connection;

const METRIC_LABEL_PERFORMANCE: &str = "eigen_performance_score";
const METRIC_ATTR_LABEL_AVS_NAME: &str = "avs_name";
const MONITOR_CONFIG_FILE: &str = "monitor-config.toml";

#[derive(Clone, Debug)]
struct PotentialAvs {
    pub name: String,
    pub avs_type: NodeType,
    pub ports: Vec<u16>,
}

#[derive(thiserror::Error, Debug)]
pub enum MonitorConfigError {
    #[error(transparent)]
    ConfigIo(#[from] IoError),
}

#[derive(Clone, Debug, Serialize, Deserialize, Default)]
pub struct MonitorConfig {
    /// Configured AVSes to monitor
    pub configured_avses: Vec<ConfiguredAvs>,
}

impl MonitorConfig {
    pub fn load(path: PathBuf) -> Result<Self, MonitorConfigError> {
        let config: Self = read_toml(&path)?;
        Ok(config)
    }

    pub fn load_from_default_path() -> Result<Self, MonitorConfigError> {
        let config_path = DEFAULT_CONFIG_PATH.to_owned().join(MONITOR_CONFIG_FILE);
        // Previous impl built a bad path - let this error properly
        Self::load(config_path)
    }

    pub fn store(&self) -> Result<(), MonitorConfigError> {
        let config_path = DEFAULT_CONFIG_PATH.to_owned().join(MONITOR_CONFIG_FILE);
        write_toml(&config_path, self)?;
        Ok(())
    }
}

pub async fn start_monitor() -> Result<(), anyhow::Error> {
    let mut config = ivynet_core::config::IvyConfig::load_from_default_path()?;

    if config.identity_wallet().is_err() {
        set_backend_connection(&mut config).await?;
    }

    let identity_wallet = config.identity_wallet()?;
    let machine_id = config.machine_id;
    let backend_url = config.get_server_url()?;
    let backend_ca = config.get_server_ca();
    let backend_ca = if backend_ca.is_empty() { None } else { Some(backend_ca) };

    let backend_client = BackendClient::new(
        grpc::client::create_channel(grpc::client::Source::Uri(backend_url), backend_ca)
            .await
            .expect("Cannot create channel"),
    );

    let monitor_config = MonitorConfig::load_from_default_path().unwrap_or_default();
    if monitor_config.configured_avses.is_empty() {
        return Err(anyhow!("No AVSes configured to monitor"));
    }

    info!("Starting monitor listener...");
    listen(backend_client, machine_id, identity_wallet, &monitor_config.configured_avses).await?;
    Ok(())
}

/// Scan function to set up configured AVS cache file. Derives `NodeType` from the name on the
/// metrics port and node name from the container name list.
pub async fn scan() -> Result<(), anyhow::Error> {
    let docker = DockerClient::default();
    println!("Scanning for existing containers...");
    let potential_avses = docker
        .list_containers()
        .await
        .into_iter()
        .filter_map(|c| {
            if let (Some(names), Some(image_name), Some(ports)) = (c.names, c.image, c.ports) {
                let avs_type = NodeType::from_image_name(&image_name);
                let mut ports = ports.into_iter().filter_map(|p| p.public_port).collect::<Vec<_>>();

                if !ports.is_empty() {
                    ports.sort();
                    ports.dedup();
                    return Some(PotentialAvs {
                        name: names.first().unwrap_or(&image_name).to_string(),
                        avs_type,
                        ports,
                    });
                }
            }
            None
        })
        .collect::<Vec<_>>();

    let mut monitor_config = MonitorConfig::load_from_default_path().unwrap_or_default();
    let mut avses = Vec::new();

    let configured_avs_names =
        monitor_config.configured_avses.iter().map(|a| a.name.clone()).collect::<Vec<_>>();
    for avs in &potential_avses {
        if !configured_avs_names.contains(&avs.name) {
            for port in &avs.ports {
                if let Ok(metrics) = fetch_telemetry_from(*port).await {
<<<<<<< HEAD
                    println!("Got metrics");
                    // Checking performance score metrics to read a potential avs type
                    avses.push(ConfiguredAvs {
                        name: avs.name.clone(),
                        avs_type: match guess_avs_type(metrics) {
                            NodeType::Unknown => avs.avs_type,
                            avs_type => avs_type,
                        },
                        metric_port: *port,
                    });
=======
                    if !metrics.is_empty() {
                        // Checking performance score metrics to read a potential avs type
                        avses.push(ConfiguredAvs {
                            name: avs.name.clone(),
                            avs_type: match guess_avs_type(metrics) {
                                AvsType::Unknown => avs.avs_type,
                                avs_type => avs_type,
                            },
                            metric_port: *port,
                        });
                    }
>>>>>>> d545059a
                }
            }
        }
    }

    if avses.is_empty() {
        println!("No potential new AVSes found");
    } else {
        for idx in MultiSelect::new()
            .with_prompt("The following AVS types were found. Choose what AVSes to add with SPACE and accept the list with ENTER")
            .items(
                &avses
                    .iter()
                    .map(|a| format!("{} under container {}", a.avs_type, a.name))
                    .collect::<Vec<_>>(),
            )
            .interact()
            .expect("No items selected")
        {
            monitor_config.configured_avses.push(avses[idx].clone());
        }

        monitor_config.store()?;
        println!(
            "New setup stored with {} of avses configured",
            monitor_config.configured_avses.len()
        );
    }
    Ok(())
}

fn guess_avs_type(metrics: Vec<Metrics>) -> NodeType {
    if let Some(name) =
        metrics
            .into_iter()
            .filter_map(|m| {
                if m.name == METRIC_LABEL_PERFORMANCE {
                    m.attributes
                        .into_iter()
                        .filter_map(|at| {
                            if at.name == METRIC_ATTR_LABEL_AVS_NAME {
                                Some(at)
                            } else {
                                None
                            }
                        })
                        .collect::<Vec<_>>()
                        .first()
                        .map(|n| n.value.clone())
                } else {
                    None
                }
            })
            .collect::<Vec<_>>()
            .first()
    {
        return NodeType::from_metrics_name(name);
    }

    NodeType::Unknown
}<|MERGE_RESOLUTION|>--- conflicted
+++ resolved
@@ -123,30 +123,17 @@
         if !configured_avs_names.contains(&avs.name) {
             for port in &avs.ports {
                 if let Ok(metrics) = fetch_telemetry_from(*port).await {
-<<<<<<< HEAD
-                    println!("Got metrics");
-                    // Checking performance score metrics to read a potential avs type
-                    avses.push(ConfiguredAvs {
-                        name: avs.name.clone(),
-                        avs_type: match guess_avs_type(metrics) {
-                            NodeType::Unknown => avs.avs_type,
-                            avs_type => avs_type,
-                        },
-                        metric_port: *port,
-                    });
-=======
                     if !metrics.is_empty() {
                         // Checking performance score metrics to read a potential avs type
                         avses.push(ConfiguredAvs {
                             name: avs.name.clone(),
                             avs_type: match guess_avs_type(metrics) {
-                                AvsType::Unknown => avs.avs_type,
+                                NodeType::Unknown => avs.avs_type,
                                 avs_type => avs_type,
                             },
                             metric_port: *port,
                         });
                     }
->>>>>>> d545059a
                 }
             }
         }
