use anyhow::anyhow;
use dialoguer::{Input, MultiSelect, Select};
use ivynet_core::{
    config::{IvyConfig, DEFAULT_CONFIG_PATH},
    grpc::{
        self,
        backend::backend_client::BackendClient,
        messages::{Digests, NodeTypes, SignedNameChange},
        tonic::{transport::Channel, Request, Response},
    },
    io::{read_toml, write_toml, IoError},
    signature::sign_name_change,
    telemetry::{fetch_telemetry_from, listen, ConfiguredAvs},
};
use ivynet_docker::{dockerapi::DockerClient, RegistryType};
use ivynet_node_type::NodeType;
use serde::{Deserialize, Serialize};
use std::{
    collections::{HashMap, HashSet},
    path::PathBuf,
};
use tracing::info;

use crate::init::set_backend_connection;

const MONITOR_CONFIG_FILE: &str = "monitor-config.toml";

#[derive(Clone, Debug)]
struct PotentialAvs {
    pub container_name: String,
    pub image_name: String,
    pub image_hash: String,
    pub ports: Vec<u16>,
}

#[derive(thiserror::Error, Debug)]
pub enum MonitorConfigError {
    #[error(transparent)]
    ConfigIo(#[from] IoError),
}

#[derive(Clone, Debug, Serialize, Deserialize, Default)]
pub struct MonitorConfig {
    /// Configured AVSes to monitor
    pub configured_avses: Vec<ConfiguredAvs>,
}

impl MonitorConfig {
    pub fn load(path: PathBuf) -> Result<Self, MonitorConfigError> {
        let config: Self = read_toml(&path)?;
        Ok(config)
    }

    pub fn load_from_default_path() -> Result<Self, MonitorConfigError> {
        let config_path = DEFAULT_CONFIG_PATH.to_owned().join(MONITOR_CONFIG_FILE);
        // Previous impl built a bad path - let this error properly
        Self::load(config_path)
    }

    pub fn store(&self) -> Result<(), MonitorConfigError> {
        let config_path = DEFAULT_CONFIG_PATH.to_owned().join(MONITOR_CONFIG_FILE);
        write_toml(&config_path, self)?;
        Ok(())
    }

    pub fn change_avs_name(
        &mut self,
        old_name: &str,
        new_name: &str,
    ) -> Result<(), MonitorConfigError> {
        self.configured_avses.iter_mut().for_each(|avs| {
            if avs.assigned_name == old_name {
                avs.assigned_name = new_name.to_string();
            }
        });
        self.store()
    }
}

pub async fn rename_node(
    config: &IvyConfig,
    old_name: Option<String>,
    new_name: Option<String>,
) -> Result<(), anyhow::Error> {
    let mut monitor_config = MonitorConfig::load_from_default_path()?;

    let old = match old_name {
        Some(old_name) => old_name,
        None => {
            let configured_avs = &monitor_config
                .configured_avses
                .iter()
                .map(|a| a.assigned_name.clone())
                .collect::<Vec<_>>();
            let old_name = Select::new()
                .with_prompt("Select the old avs of the node to rename")
                .items(configured_avs)
                .default(0)
                .interact()
                .map_err(|e| anyhow!("Failed to get input: {}", e))?;
            configured_avs[old_name].clone()
        }
    };

    let new = match new_name {
        Some(new_name) => new_name,
        None => Input::new()
            .with_prompt("Enter the new name for the node")
            .interact_text()
            .map_err(|e| anyhow!("Failed to get input: {}", e))?,
    };

    let signature = sign_name_change(&old, &new, &config.identity_wallet()?)?;

    let machine_id = config.machine_id;
    let backend_url = config.get_server_url()?;
    let backend_ca = config.get_server_ca();
    let backend_ca = if backend_ca.is_empty() { None } else { Some(backend_ca) };

    let mut backend_client = BackendClient::new(
        grpc::client::create_channel(backend_url, backend_ca).await.expect("Cannot create channel"),
    );

    let name_change_request = Request::new(SignedNameChange {
        signature: signature.into(),
        machine_id: machine_id.into(),
        old_name: old.clone(),
        new_name: new.clone(),
    });

    backend_client.name_change(name_change_request).await?;

    monitor_config.change_avs_name(&old, &new)?;
    Ok(())
}

pub async fn start_monitor(mut config: IvyConfig) -> Result<(), anyhow::Error> {
    if config.identity_wallet().is_err() {
        set_backend_connection(&mut config).await?;
    }

    let monitor_config = MonitorConfig::load_from_default_path().unwrap_or_default();
    if monitor_config.configured_avses.is_empty() {
        return Err(anyhow!("No AVSes configured to monitor"));
    }

    // Validate uniqueness of assigned names
    let mut seen_names = std::collections::HashSet::new();
    for avs in &monitor_config.configured_avses {
        if !seen_names.insert(&avs.assigned_name) {
            return Err(anyhow!(
                "Duplicate AVS name found: {}. Each AVS must have a unique name.",
                avs.assigned_name
            ));
        }
    }

    let identity_wallet = config.identity_wallet()?;
    let machine_id = config.machine_id;
    let backend_url = config.get_server_url()?;
    let backend_ca = config.get_server_ca();
    let backend_ca = if backend_ca.is_empty() { None } else { Some(backend_ca) };

    let backend_client = BackendClient::new(
        grpc::client::create_channel(backend_url, backend_ca).await.expect("Cannot create channel"),
    );

    info!("Starting monitor listener...");
    listen(backend_client, machine_id, identity_wallet, &monitor_config.configured_avses).await?;
    Ok(())
}

/// Scan function to set up configured AVS cache file. Derives `NodeType` from the name on the
/// metrics port and node name from the container name list.
<<<<<<< HEAD
pub async fn scan(force: bool) -> Result<(), anyhow::Error> {
    let config = ivynet_core::config::IvyConfig::load_from_default_path()?;
=======
pub async fn scan(config: &IvyConfig) -> Result<(), anyhow::Error> {
>>>>>>> 18dfa08b
    let backend_url = config.get_server_url()?;
    let backend_ca = config.get_server_ca();
    let backend_ca = if backend_ca.is_empty() { None } else { Some(backend_ca) };

    let backend = BackendClient::new(
        grpc::client::create_channel(backend_url, backend_ca)
            .await
            .map_err(|e| anyhow!("Failed to create backend channel: {}", e))?,
    );

    let mut monitor_config = MonitorConfig::load_from_default_path().unwrap_or_default();
    let configured_avs_names: HashSet<_> =
        monitor_config.configured_avses.iter().map(|a| a.container_name.clone()).collect();

    let potential_avses = grab_potential_avses().await;
    let (new_avses, leftover_potential_avses) =
        find_new_avses(&potential_avses, backend, &configured_avs_names).await?;

    if !force && new_avses.is_empty() {
        println!("No potential new AVSes found");
        return Ok(());
    }

    let selected_avses = select_avses(&new_avses, &leftover_potential_avses)?;
    if selected_avses.is_empty() {
        println!("No AVSes selected");
        return Ok(());
    }

    update_monitor_config(&mut monitor_config, selected_avses)?;
    println!("New setup stored with {} AVSes configured", monitor_config.configured_avses.len());

    Ok(())
}

async fn find_new_avses(
    potential_avses: &[PotentialAvs],
    mut backend: BackendClient<Channel>,
    configured_names: &HashSet<String>,
) -> Result<(Vec<ConfiguredAvs>, Vec<PotentialAvs>), anyhow::Error> {
    let digests: Vec<_> = potential_avses
        .iter()
        .filter(|a| !configured_names.contains(&a.container_name))
        .map(|a| a.image_hash.clone())
        .collect();

    if digests.is_empty() {
        return Ok((Vec::new(), potential_avses.to_vec()));
    }

    let node_types: Option<NodeTypes> = backend
        .node_types(Request::new(Digests { digests: digests.clone() }))
        .await
        .map(Response::into_inner)
        .ok();

    let avs_types: Option<HashMap<String, NodeType>> = if let Some(node_types) = node_types {
        Some(
            node_types
                .node_types
                .into_iter()
                .map(|nt| (nt.digest, NodeType::from(nt.node_type.as_str())))
                .collect::<HashMap<_, _>>(),
        )
    } else {
        None
    };

    let mut new_configured_avses = Vec::new();
    let mut new_potential_avses = Vec::new();
    for avs in potential_avses {
        if configured_names.contains(&avs.container_name) {
            continue;
        }

        if let Some(avs_type) =
            get_type(&avs_types, &avs.image_hash, &avs.image_name, &avs.container_name)
        {
            // Try to get metrics port but don't fail if unavailable
            let metric_port = match get_metrics_port(&avs.ports).await {
                Ok(port) => port,
                Err(e) => {
                    info!("Metrics unavailable for {}: {}", avs.container_name, e);
                    None
                }
            };

            new_configured_avses.push(ConfiguredAvs {
                assigned_name: String::new(),
                container_name: avs.container_name.clone(),
                avs_type,
                metric_port,
            });
        } else {
            new_potential_avses.push(avs.clone());
        }
    }

    Ok((new_configured_avses, new_potential_avses))
}

async fn get_metrics_port(ports: &[u16]) -> Result<Option<u16>, anyhow::Error> {
    for &port in ports {
        if let Ok(metrics) = fetch_telemetry_from(port).await {
            if !metrics.is_empty() {
                return Ok(Some(port));
            }
        }
    }
    Ok(None)
}

fn select_avses(
    avses: &[ConfiguredAvs],
    leftover_potential_avses: &[PotentialAvs],
) -> Result<Vec<ConfiguredAvs>, anyhow::Error> {
    let mut selected_avses =
        if avses.is_empty() { Vec::new() } else { select_detected_avses(avses)? };

    if !leftover_potential_avses.is_empty() && should_add_manual_avses()? {
        selected_avses.extend(select_manual_avses(leftover_potential_avses)?);
    }

    if selected_avses.is_empty() {
        return Err(anyhow!("No AVSes were selected"));
    }

    Ok(selected_avses)
}

fn select_detected_avses(avses: &[ConfiguredAvs]) -> Result<Vec<ConfiguredAvs>, anyhow::Error> {
    debug_assert!(!avses.is_empty(), "avses must not be empty");

    let items: Vec<String> = avses
        .iter()
        .map(|a| format!("{} under container {}", a.avs_type, a.container_name))
        .collect();

    let selected = MultiSelect::new()
        .with_prompt("Select detected AVSes (SPACE to select, ENTER to confirm)")
        .items(&items)
        .interact()
        .map_err(|e| anyhow!("Selection failed: {}", e))?;

    Ok(selected.into_iter().map(|idx| avses[idx].clone()).collect())
}

fn should_add_manual_avses() -> Result<bool, anyhow::Error> {
    dialoguer::Confirm::new()
        .with_prompt("Would you like to manually add undetected AVSes?")
        .default(false) // Makes pressing enter equivalent to 'n'
        .interact()
        .map_err(|e| anyhow!("Selection failed: {}", e))
}

fn select_manual_avses(
    potential_avses: &[PotentialAvs],
) -> Result<Vec<ConfiguredAvs>, anyhow::Error> {
    debug_assert!(!potential_avses.is_empty(), "potential_avses must not be empty");

    let items: Vec<String> = potential_avses
        .iter()
        .map(|a| format!("{} under container {}", a.image_name, a.container_name))
        .collect();

    let selected = MultiSelect::new()
        .with_prompt("Select AVSes to add manually (SPACE to select, ENTER to confirm)")
        .items(&items)
        .interact()
        .map_err(|e| anyhow!("Selection failed: {}", e))?;

    Ok(selected
        .into_iter()
        .map(|idx| ConfiguredAvs {
            assigned_name: String::new(),
            container_name: potential_avses[idx].container_name.to_string(),
            avs_type: NodeType::Unknown,
            metric_port: None,
        })
        .collect())
}

fn update_monitor_config(
    config: &mut MonitorConfig,
    mut new_avses: Vec<ConfiguredAvs>,
) -> Result<(), anyhow::Error> {
    let mut seen_names: HashSet<String> =
        config.configured_avses.iter().map(|a| a.assigned_name.clone()).collect();

    for avs in &mut new_avses {
        loop {
            let assigned_name: String = dialoguer::Input::new()
                .with_prompt(format!("Enter a unique name for AVS {}", avs.container_name))
                .interact_text()
                .map_err(|e| anyhow!("Failed to get input: {}", e))?;

            if seen_names.contains(&assigned_name) {
                println!("Error: Name '{}' is already in use", assigned_name);
                continue;
            }

            seen_names.insert(assigned_name.clone());
            avs.assigned_name = assigned_name;
            break;
        }
    }

    config.configured_avses.extend(new_avses);
    config.store().map_err(|e| anyhow!("Failed to store config: {}", e))?;

    Ok(())
}

fn get_type(
    hashes: &Option<HashMap<String, NodeType>>,
    hash: &str,
    image_name: &str,
    container_name: &str,
) -> Option<NodeType> {
    let node_type = hashes
        .clone()
        .and_then(|h| h.get(hash).copied())
        .or_else(|| NodeType::from_image(&extract_image_name(image_name)))
        .or_else(|| NodeType::from_default_container_name(container_name.trim_start_matches('/')));
    if node_type.is_none() {
        println!("No avs found for {}", image_name);
    }
    node_type
}

async fn grab_potential_avses() -> Vec<PotentialAvs> {
    let docker = DockerClient::default();
    println!("Scanning containers...");
    let images = docker.list_images().await;
    let potential_avses = docker
        .list_containers()
        .await
        .into_iter()
        .filter_map(|c| {
            if let (Some(names), Some(image_name)) = (c.names, c.image) {
                let mut ports = if let Some(ports) = c.ports {
                    ports.into_iter().filter_map(|p| p.public_port).collect::<Vec<_>>()
                } else {
                    Vec::new()
                };

                ports.sort();
                ports.dedup();
                if let Some(image_hash) = images.get(&image_name) {
                    return Some(PotentialAvs {
                        container_name: names.first().unwrap_or(&image_name).to_string(),
                        image_name: image_name.clone(),
                        image_hash: image_hash.to_string(),
                        ports,
                    });
                }
            }
            None
        })
        .collect::<Vec<_>>();

    potential_avses
}

fn extract_image_name(image_name: &str) -> String {
    RegistryType::get_registry_hosts()
        .into_iter()
        .find_map(|registry| {
            image_name.contains(registry).then(|| {
                image_name
                    .split(&registry)
                    .last()
                    .unwrap_or(image_name)
                    .trim_start_matches('/')
                    .to_string()
            })
        })
        .unwrap_or_else(|| image_name.to_string())
}

#[cfg(test)]
mod tests {
    use super::*;

    #[test]
    fn test_extract_image_name() {
        let test_cases = vec![
            // Standard registry cases
            ("docker.io/ubuntu:latest", "ubuntu:latest"),
            ("gcr.io/project/image:v1", "project/image:v1"),
            ("ghcr.io/owner/repo:tag", "owner/repo:tag"),
            ("public.ecr.aws/image:1.0", "image:1.0"),
            // Edge cases
            ("ubuntu:latest", "ubuntu:latest"), // No registry
            ("", ""),                           // Empty string
            ("repository.chainbase.com/", ""),  // Just registry
            // Multiple registry-like strings
            ("gcr.io/docker.io/image", "image"), // Should match first registry
            // With and without tags
            ("docker.io/image", "image"),
            ("docker.io/org/image:latest", "org/image:latest"),
            // Special characters
            ("docker.io/org/image@sha256:123", "org/image@sha256:123"),
            ("docker.io/org/image_name", "org/image_name"),
        ];

        for (input, expected) in test_cases {
            assert_eq!(
                extract_image_name(input),
                expected.to_string(),
                "Failed on input: {}",
                input
            );
        }
    }
}<|MERGE_RESOLUTION|>--- conflicted
+++ resolved
@@ -172,12 +172,7 @@
 
 /// Scan function to set up configured AVS cache file. Derives `NodeType` from the name on the
 /// metrics port and node name from the container name list.
-<<<<<<< HEAD
-pub async fn scan(force: bool) -> Result<(), anyhow::Error> {
-    let config = ivynet_core::config::IvyConfig::load_from_default_path()?;
-=======
-pub async fn scan(config: &IvyConfig) -> Result<(), anyhow::Error> {
->>>>>>> 18dfa08b
+pub async fn scan(force: bool, config: &IvyConfig) -> Result<(), anyhow::Error> {
     let backend_url = config.get_server_url()?;
     let backend_ca = config.get_server_ca();
     let backend_ca = if backend_ca.is_empty() { None } else { Some(backend_ca) };
