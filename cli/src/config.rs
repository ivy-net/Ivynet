use clap::Parser;
use ethers::types::Chain;
use ivynet_core::{
<<<<<<< HEAD
    config::{self, IvyConfig},
    metadata::Metadata,
=======
    config::IvyConfig, ethers::types::Chain, grpc::client::Uri, metadata::Metadata,
    system::get_system_information, utils::try_parse_chain,
>>>>>>> 5bf5947a
};
use ivynet_grpc::client::Uri;

use crate::error::Error;

#[derive(Parser, Debug, Clone)]
pub enum ConfigCommands {
    #[command(name = "set", about = "Set configuration values for either RPC or metadata")]
    Set {
        #[command(subcommand)]
        command: ConfigSetCommands,
    },
    #[command(
        name = "get",
        about = "Get configuration values for RPC, metadata, config or get system info"
    )]
    Get {
        #[command(subcommand)]
        command: ConfigGetCommands,
    },
}

#[derive(Parser, Debug, Clone)]
pub enum ConfigSetCommands {
    #[command(
        name = "rpc",
        about = "Set default URLs to use when connecting to 'mainnet', 'holesky', and 'local' RPC urls <CHAIN> <RPC_URL>"
    )]
    Rpc { chain: String, rpc_url: String },
    #[command(name = "metadata", about = "Set metadata for EigenLayer Operator")]
    Metadata { metadata_uri: Option<String>, logo_uri: Option<String>, favicon_uri: Option<String> },
    #[command(name = "server_url", about = "Set backend server connection url")]
    ServerUrl { server_url: Uri },
    #[command(name = "server_ca", about = "Set backend server certificate")]
    ServerCa { server_ca: String },
    #[command(name = "identity_key", about = "Set backend connection identity key")]
    IdentityKey { identity_key: String },
}

#[derive(Parser, Debug, Clone)]
pub enum ConfigGetCommands {
    #[command(
        name = "rpc",
        about = "Get default URLs to use when connecting to 'mainnet', 'holesky', and 'local' RPC urls <CHAIN>"
    )]
    Rpc { chain: String },
    #[command(name = "metadata", about = "Get local metadata")]
    Metadata,
    #[command(name = "config", about = "Get all config data")]
    Config,
    #[command(name = "sys-info", about = "Get system information")]
    SysInfo,
    #[command(name = "backend", about = "Get backend connection information")]
    Backend,
}

pub async fn parse_config_subcommands(
    subcmd: ConfigCommands,
    config: IvyConfig,
) -> Result<(), Error> {
    match subcmd {
        ConfigCommands::Set { command } => {
            let _ = parse_config_setter_commands(command, config);
        }
        ConfigCommands::Get { command } => {
            let _ = parse_config_getter_commands(command, &config);
        }
    };
    Ok(())
}

fn parse_config_setter_commands(
    subsetter: ConfigSetCommands,
    mut config: IvyConfig,
) -> Result<(), Error> {
    match subsetter {
        ConfigSetCommands::Rpc { chain, rpc_url } => {
            let chain =
                chain.parse::<Chain>().map_err(|e| Error::ChainParseError(e.to_string()))?;
            config.set_default_rpc_url(chain, &rpc_url)?;
            config.store()?;
        }
        ConfigSetCommands::Metadata { metadata_uri, logo_uri, favicon_uri } => {
            let metadata_uri = metadata_uri.unwrap_or("".to_string());
            let logo_uri = logo_uri.unwrap_or("".to_string());
            let favicon_uri = favicon_uri.unwrap_or("".to_string());
            config.metadata = Metadata::new(&metadata_uri, &logo_uri, &favicon_uri);
            config.store()?;
        }
        ConfigSetCommands::ServerUrl { server_url } => {
            config.backend_info.server_url = server_url.to_string();
            config.store()?;
        }
        ConfigSetCommands::ServerCa { server_ca } => {
            config.backend_info.server_ca = server_ca;
            config.store()?;
        }
        ConfigSetCommands::IdentityKey { identity_key } => {
            config.backend_info.identity_key = identity_key;
            config.store()?;
        }
    }
    Ok(())
}

fn parse_config_getter_commands(
    subgetter: ConfigGetCommands,
    config: &IvyConfig,
) -> Result<(), Error> {
    match subgetter {
        ConfigGetCommands::Rpc { chain } => {
            println!(
                "Url for {chain} is {}",
                config.get_default_rpc_url(
                    chain.parse::<Chain>().expect("Wrong network name provided")
                )?
            );
        }
        ConfigGetCommands::Metadata {} => {
            let metadata = &config.metadata;
            println!("{metadata:#?}");
        }
        ConfigGetCommands::SysInfo {} => {
            let (cpus, mem_info, disk_info) = get_system_information();
            println!(" --- System Information: --- ");
            println!("CPU Cores: {cpus}");
            println!("Memory Information:");
            println!("  Total: {mem_info}");
            println!("Disk Information:");
            println!("  Free: {disk_info}");
            println!(" --------------------------- ");
        }
        ConfigGetCommands::Config {} => {
            println!("{config:#?}");
        }
        ConfigGetCommands::Backend {} => {
            println!("{:#?}", config.backend_info);
        }
    }
    Ok(())
}

#[cfg(test)]
mod tests {
    use super::*;
    use std::{future::Future, path::PathBuf};
    use tokio::fs;

    pub async fn build_test_dir<F, Fut, T>(test_dir: &str, test_logic: F) -> T
    where
        F: FnOnce(PathBuf) -> Fut,
        Fut: Future<Output = T>,
    {
        let test_path = std::env::current_dir().unwrap().join(format!("testing{}", test_dir));
        fs::create_dir_all(&test_path).await.expect("Failed to create testing_temp directory");
        let result = test_logic(test_path.clone()).await;
        fs::remove_dir_all(test_path).await.expect("Failed to delete testing_temp directory");

        result
    }

    //Usage example within an async test

    #[tokio::test]
    async fn test_rpc_functionality() {
        let test_dir = "test_rpc_functionality";
        build_test_dir(test_dir, |test_path| async move {
            let config = IvyConfig::new_at_path(test_path.clone());

            let result = parse_config_subcommands(
                ConfigCommands::Set {
                    command: ConfigSetCommands::Rpc {
                        chain: "mainnet".to_string(),
                        rpc_url: "http://localhost:8545".to_string(),
                    },
                },
                config,
            )
            .await;

            assert!(result.is_ok());

            let config =
                IvyConfig::load(test_path.join("ivy-config.toml")).expect("Failed to load config");

            let result = parse_config_subcommands(
                ConfigCommands::Get {
                    command: ConfigGetCommands::Rpc { chain: "mainnet".to_string() },
                },
                config,
            )
            .await;

            assert!(result.is_ok());
        })
        .await;
    }
}<|MERGE_RESOLUTION|>--- conflicted
+++ resolved
@@ -1,14 +1,6 @@
 use clap::Parser;
 use ethers::types::Chain;
-use ivynet_core::{
-<<<<<<< HEAD
-    config::{self, IvyConfig},
-    metadata::Metadata,
-=======
-    config::IvyConfig, ethers::types::Chain, grpc::client::Uri, metadata::Metadata,
-    system::get_system_information, utils::try_parse_chain,
->>>>>>> 5bf5947a
-};
+use ivynet_core::{config::IvyConfig, metadata::Metadata, system::get_system_information};
 use ivynet_grpc::client::Uri;
 
 use crate::error::Error;
