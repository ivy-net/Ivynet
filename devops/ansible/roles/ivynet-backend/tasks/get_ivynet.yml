--- conflicted
+++ resolved
@@ -1,27 +1,4 @@
 ---
-<<<<<<< HEAD
-- name: Get latest release of ivynet-backend
-  community.general.github_release:
-    user: ivy-net
-    repo: ivynet
-    token: "{{ ivynet_backend_github_token }}"
-    action: latest_release
-  register: ivynet_backend_release
-  tags:
-    - ivynet_backend
-    - ivynet
-    - github
-
-- name: Expose tag of the downloaded assets
-  ansible.builtin.debug:
-    msg: "{{ ivynet_backend_release.tag }} is the tag"
-  tags:
-    - ivynet_backend
-    - ivynet
-    - github
-
-=======
->>>>>>> f22a9115
 - name: Get release id
   ansible.builtin.uri:
 # yamllint disable-line rule:line-length
