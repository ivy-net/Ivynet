# Full deployment testing

## Test with docker compose

To simplify tests for cli and frontet the docker compose file with the backend as well all third party dependencies (e.g. memcached or postgres) is provided.
Run the command from main repository folder to use it;
```sh
docker-compose -f testing-compose.yaml
```
Dockers will expose both GRPC and HTTP ports.

To check available endpoints access `http://localhost:8080/swagger-ui` in your browser to check available endpoints documentation.


## Testing email functionalities

Backend depends on sengrid to send emails.
In order to receive emails from the platform you need to prepare the `.env` file and provide proper Sendgrid keys and template ids.
```
SENDGRID_API_KEY=<YOUR_SENDGRID_API_KEY>
SENDGRID_ORG_VER_TMP=<TEMPLATE_ID_TO_ORG_VERIFICATION_EMAIL>
SENDGRID_USER_VER_TMP=<TEMPLATE_ID_TO_USER_VERIFICATION_EMAIL>
```

<<<<<<< HEAD
### Sendgrid API key setup

Creating API key for Sendgrip please assign following permissions:
- Mail Send/Mail Send (Full)
- Template Engine (RO)
=======
When the file is ready start the docker compose with following command:

```sh
docker-compose -f testing-compose.yaml --env-file .env up -d
```
>>>>>>> eecf1137

# Backend SQL changes

* Ensure that the _sqlx-cli_ cargo package is installed, and the sqlx command is in the PATH.

If any of the SQL commands change (in files in `src` folder) the sqlx cache has to be updated.
Otherwise tools like `cargo clippy` are going to be confused and fail.

* Run the `docker-compose` with the `backend-compose.yaml` configuration to start the postgres SQL:

```sh
docker-compose -f backend-compose.yaml up  -d

 ```

* When database is up, point the `DATABASE_URL` environment variable onto it:

```sh
export DATABASE_URL=postgresql://ivy:secret_ivy@localhost:5432/ivynet
```

* Prepare migrations with the command:

```sh
sqlx migrate prepare
```<|MERGE_RESOLUTION|>--- conflicted
+++ resolved
@@ -22,20 +22,16 @@
 SENDGRID_USER_VER_TMP=<TEMPLATE_ID_TO_USER_VERIFICATION_EMAIL>
 ```
 
-<<<<<<< HEAD
 ### Sendgrid API key setup
 
 Creating API key for Sendgrip please assign following permissions:
 - Mail Send/Mail Send (Full)
 - Template Engine (RO)
-=======
 When the file is ready start the docker compose with following command:
 
 ```sh
 docker-compose -f testing-compose.yaml --env-file .env up -d
 ```
->>>>>>> eecf1137
-
 # Backend SQL changes
 
 * Ensure that the _sqlx-cli_ cargo package is installed, and the sqlx command is in the PATH.
