--- conflicted
+++ resolved
@@ -1,10 +1,6 @@
 [package]
 name = "ivynet-backend"
-<<<<<<< HEAD
-version = "0.1.20"
-=======
-version = "0.1.21"
->>>>>>> cf3687f8
+version = "0.1.22"
 edition = "2021"
 
 # See more keys and their definitions at https://doc.rust-lang.org/cargo/reference/manifest.html
