--- conflicted
+++ resolved
@@ -1,10 +1,6 @@
 [package]
 name = "ivynet-backend"
-<<<<<<< HEAD
-version = "0.4.7"
-=======
 version = "0.4.6"
->>>>>>> 2380a51a
 edition = "2021"
 
 # See more keys and their definitions at https://doc.rust-lang.org/cargo/reference/manifest.html
