--- conflicted
+++ resolved
@@ -32,12 +32,8 @@
 tracing-subscriber = "0.3.18"
 uuid = { version = "1.11.0", features = ["v4", "serde"] }
 chrono = "0.4"
-<<<<<<< HEAD
 sha256 = "1.5"
 memcache = "0.18.0"
-=======
-memcache = "0.17.2"
->>>>>>> 98a4617a
 axum-extra = { version = "0.9.3", features = ["cookie"] }
 sendgrid = "0.23.0"
 strum.workspace = true
