--- conflicted
+++ resolved
@@ -100,13 +100,11 @@
     #[error("Failed to create operator key")]
     FailedToCreateOperatorKey,
 
-<<<<<<< HEAD
     #[error("Data integrity error")]
     DataIntegrityError(String),
-=======
+    
     #[error("Serialization error: {0}")]
     SerializationError(String),
->>>>>>> 957aa46d
 }
 
 impl IntoResponse for BackendError {
