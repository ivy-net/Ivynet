use chrono::NaiveDateTime;
use ivynet_core::{
    ethers::types::{Address, Chain},
    node_type::NodeType,
};
use semver::Version;
use serde::{Deserialize, Serialize};
use utoipa::ToSchema;
use uuid::Uuid;

use crate::error::BackendError;

#[derive(Clone, Debug, Serialize, Deserialize, ToSchema)]
pub struct Avs {
    pub machine_id: Uuid,
    pub avs_name: String, //GIVEN BY THE USER OR A DEFAULT
    pub avs_type: NodeType,
    pub avs_version: Version,
<<<<<<< HEAD
    pub chain: Option<Chain>,
=======
    pub version_hash: String,
>>>>>>> 5a76b8b0
    pub operator_address: Option<Address>,
    pub active_set: bool,
    pub created_at: Option<NaiveDateTime>,
    pub updated_at: Option<NaiveDateTime>,
}

#[derive(Clone, Debug)]
struct DbAvs {
    pub machine_id: Vec<u8>,
    pub avs_name: String,
    pub avs_type: String,
    pub chain: Option<String>,
    pub avs_version: String,
    pub operator_address: Option<Vec<u8>>,
    pub active_set: bool,
    pub version_hash: String,
    pub created_at: Option<NaiveDateTime>,
    pub updated_at: Option<NaiveDateTime>,
}

#[derive(Debug, thiserror::Error)]
enum AvsError {
    #[error(transparent)]
    UnknownAvs(#[from] ivynet_core::node_type::NodeTypeError),

    #[error(transparent)]
    BadVersion(#[from] semver::Error),

    #[error(transparent)]
    WrongMachineId(#[from] uuid::Error),
}

impl TryFrom<DbAvs> for Avs {
    type Error = AvsError;
    fn try_from(db_avs: DbAvs) -> Result<Self, Self::Error> {
        Ok(Avs {
            machine_id: Uuid::from_slice(&db_avs.machine_id)?,
            avs_type: NodeType::from(db_avs.avs_type.as_str()),
            avs_name: db_avs.avs_name,
            avs_version: Version::parse(&db_avs.avs_version)?,
            operator_address: db_avs.operator_address.map(|a| Address::from_slice(&a)),
            active_set: db_avs.active_set,
            version_hash: db_avs.version_hash,
            created_at: db_avs.created_at,
            updated_at: db_avs.updated_at,
            chain: db_avs.chain.and_then(|c| c.parse::<Chain>().ok()),
        })
    }
}

impl Avs {
    pub async fn get_machines_avs_list(
        pool: &sqlx::PgPool,
        machine_id: Uuid,
    ) -> Result<Vec<Avs>, BackendError> {
        let avses: Vec<DbAvs> = sqlx::query_as!(
            DbAvs,
<<<<<<< HEAD
            "SELECT machine_id, avs_name, avs_type, chain, avs_version, operator_address, active_set, created_at, updated_at FROM avs WHERE machine_id = $1",
=======
            "SELECT machine_id, avs_name, avs_type, avs_version, operator_address, active_set, version_hash, created_at, updated_at FROM avs WHERE machine_id = $1",
>>>>>>> 5a76b8b0
            Some(machine_id)
        )
        .fetch_all(pool)
        .await?;

        Ok(avses.into_iter().filter_map(|e| Avs::try_from(e).ok()).collect())
    }

    pub async fn get_machines_avs(
        pool: &sqlx::PgPool,
        machine_id: Uuid,
        avs_name: &str,
    ) -> Result<Option<Avs>, BackendError> {
        let avs: Option<DbAvs> = sqlx::query_as!(
            DbAvs,
<<<<<<< HEAD
            "SELECT machine_id, avs_name, avs_type, chain, avs_version, operator_address, active_set, created_at, updated_at FROM avs WHERE machine_id = $1 AND avs_name = $2",
=======
            "SELECT machine_id, avs_name, avs_type, avs_version, operator_address, active_set, version_hash, created_at, updated_at FROM avs WHERE machine_id = $1 AND avs_name = $2",
>>>>>>> 5a76b8b0
            Some(machine_id),
            avs_name
        )
        .fetch_optional(pool)
        .await?;

        avs.map(|avs| Avs::try_from(avs).map_err(|_| BackendError::BadId)).transpose()
    }

    pub async fn get_operator_avs_list(
        pool: &sqlx::PgPool,
        operator_id: &Address,
    ) -> Result<Vec<Avs>, BackendError> {
        let avses: Vec<DbAvs> = sqlx::query_as!(
            DbAvs,
<<<<<<< HEAD
            "SELECT machine_id, avs_name, avs_type, chain, avs_version, operator_address, active_set, created_at, updated_at FROM avs WHERE operator_address = $1",
=======
            "SELECT machine_id, avs_name, avs_type, avs_version, operator_address, active_set, version_hash, created_at, updated_at FROM avs WHERE operator_address = $1",
>>>>>>> 5a76b8b0
            operator_id.as_bytes()
        )
        .fetch_all(pool)
        .await?;

        Ok(avses.into_iter().filter_map(|e| Avs::try_from(e).ok()).collect())
    }

    pub async fn record_avs_data_from_client(
        pool: &sqlx::PgPool,
        machine_id: Uuid,
        avs_name: &str,
        avs_type: &NodeType,
        avs_version: &str,
    ) -> Result<(), BackendError> {
        let now = chrono::Utc::now().naive_utc();

        sqlx::query!(
            "INSERT INTO avs (avs_name, machine_id, avs_type, avs_version, active_set, operator_address, version_hash, created_at, updated_at)
             VALUES ($1, $2, $3, $4, $5, $6, $7, $8, $9)
             ON CONFLICT (machine_id, avs_name)
             DO UPDATE SET avs_version = EXCLUDED.avs_version, updated_at = $8",
            avs_name,
            machine_id,
            avs_type.clone().to_string(),
            "0.0.0",
            false,
            Option::<Vec<u8>>::None,
            avs_version,
            now,
            now
        )
        .execute(pool)
        .await?;
        Ok(())
    }

    pub async fn delete_avs_data(
        pool: &sqlx::PgPool,
        machine_id: Uuid,
        avs_name: &str,
    ) -> Result<(), BackendError> {
        sqlx::query!(
            "DELETE FROM avs WHERE avs_name = $1 AND machine_id = $2",
            avs_name.to_string(),
            machine_id
        )
        .execute(pool)
        .await?;
        Ok(())
    }

    pub async fn delete_all_machine_data(
        pool: &sqlx::PgPool,
        machine_id: Uuid,
    ) -> Result<(), BackendError> {
        sqlx::query!("DELETE FROM avs WHERE machine_id = $1", machine_id).execute(pool).await?;
        Ok(())
    }

    pub async fn update_operator_address(
        pool: &sqlx::PgPool,
        machine_id: Uuid,
        avs_name: &str,
        operator_address: Option<Address>,
    ) -> Result<(), BackendError> {
        sqlx::query!(
            "UPDATE avs
             SET operator_address = $1
             WHERE machine_id = $2 AND avs_name = $3",
            operator_address.map(|addr| addr.as_bytes().to_vec()),
            machine_id,
            avs_name
        )
        .execute(pool)
        .await?;

        Ok(())
    }

    pub async fn update_chain(
        pool: &sqlx::PgPool,
        machine_id: Uuid,
        avs_name: &str,
        chain: Chain,
    ) -> Result<(), BackendError> {
        sqlx::query!(
            "UPDATE avs SET chain = $1 WHERE machine_id = $2 AND avs_name = $3",
            chain.to_string(),
            machine_id,
            avs_name
        )
        .execute(pool)
        .await?;
        Ok(())
    }

    pub async fn update_active_set(
        pool: &sqlx::PgPool,
        machine_id: Uuid,
        avs_name: &str,
        active_set: bool,
    ) -> Result<(), BackendError> {
        sqlx::query!(
            "UPDATE avs SET active_set = $1 WHERE machine_id = $2 AND avs_name = $3",
            active_set,
            machine_id,
            avs_name
        )
        .execute(pool)
        .await?;
        Ok(())
    }
}<|MERGE_RESOLUTION|>--- conflicted
+++ resolved
@@ -16,11 +16,8 @@
     pub avs_name: String, //GIVEN BY THE USER OR A DEFAULT
     pub avs_type: NodeType,
     pub avs_version: Version,
-<<<<<<< HEAD
     pub chain: Option<Chain>,
-=======
     pub version_hash: String,
->>>>>>> 5a76b8b0
     pub operator_address: Option<Address>,
     pub active_set: bool,
     pub created_at: Option<NaiveDateTime>,
@@ -78,11 +75,7 @@
     ) -> Result<Vec<Avs>, BackendError> {
         let avses: Vec<DbAvs> = sqlx::query_as!(
             DbAvs,
-<<<<<<< HEAD
-            "SELECT machine_id, avs_name, avs_type, chain, avs_version, operator_address, active_set, created_at, updated_at FROM avs WHERE machine_id = $1",
-=======
-            "SELECT machine_id, avs_name, avs_type, avs_version, operator_address, active_set, version_hash, created_at, updated_at FROM avs WHERE machine_id = $1",
->>>>>>> 5a76b8b0
+            "SELECT machine_id, avs_name, avs_type, chain, avs_version, operator_address, version_hash, active_set, created_at, updated_at FROM avs WHERE machine_id = $1",
             Some(machine_id)
         )
         .fetch_all(pool)
@@ -98,11 +91,7 @@
     ) -> Result<Option<Avs>, BackendError> {
         let avs: Option<DbAvs> = sqlx::query_as!(
             DbAvs,
-<<<<<<< HEAD
-            "SELECT machine_id, avs_name, avs_type, chain, avs_version, operator_address, active_set, created_at, updated_at FROM avs WHERE machine_id = $1 AND avs_name = $2",
-=======
-            "SELECT machine_id, avs_name, avs_type, avs_version, operator_address, active_set, version_hash, created_at, updated_at FROM avs WHERE machine_id = $1 AND avs_name = $2",
->>>>>>> 5a76b8b0
+            "SELECT machine_id, avs_name, avs_type, chain, avs_version, operator_address, active_set, version_hash, created_at, updated_at FROM avs WHERE machine_id = $1 AND avs_name = $2",
             Some(machine_id),
             avs_name
         )
@@ -118,11 +107,7 @@
     ) -> Result<Vec<Avs>, BackendError> {
         let avses: Vec<DbAvs> = sqlx::query_as!(
             DbAvs,
-<<<<<<< HEAD
-            "SELECT machine_id, avs_name, avs_type, chain, avs_version, operator_address, active_set, created_at, updated_at FROM avs WHERE operator_address = $1",
-=======
-            "SELECT machine_id, avs_name, avs_type, avs_version, operator_address, active_set, version_hash, created_at, updated_at FROM avs WHERE operator_address = $1",
->>>>>>> 5a76b8b0
+            "SELECT machine_id, avs_name, avs_type, chain, avs_version, operator_address, active_set, version_hash, created_at, updated_at FROM avs WHERE operator_address = $1",
             operator_id.as_bytes()
         )
         .fetch_all(pool)
