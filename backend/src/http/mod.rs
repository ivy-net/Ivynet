--- conflicted
+++ resolved
@@ -93,12 +93,8 @@
         .route("/client/healthy", get(client::healthy))
         .route("/client/:id/metrics", get(client::metrics_condensed))
         .route("/client/:id/metrics/all", get(client::metrics_all))
-<<<<<<< HEAD
         .route("/client/:id/logs", get(client::logs))
-        .route("/client/:id/info/", get(client::info))
-=======
         .route("/client/:id/info", get(client::info))
->>>>>>> 8773edf0
         .route("/client/:id/data", get(client::get_all_node_data))
         .route("/client/:id/data/:avs", get(client::get_node_data_for_avs))
         .route("/client/:id/data", delete(client::delete_node_data))
