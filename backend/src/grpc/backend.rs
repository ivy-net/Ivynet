use crate::{
    data::node_data::{update_avs_active_set, update_avs_version},
    db::{
        log::{ContainerLog, LogLevel},
        machine::Machine,
        metric::Metric,
        Account, Avs, AvsVersionHash,
    },
    error::BackendError,
};
use ivynet_core::{
    docker::logs::{find_log_level, find_or_create_log_timestamp, sanitize_log},
    ethers::types::{Address, Signature},
    grpc::{
        self,
        backend::backend_server::{Backend, BackendServer},
        client::{Request, Response},
<<<<<<< HEAD
        messages::{NodeData, RegistrationCredentials, SignedLog, SignedMetrics, SignedNodeData},
=======
        messages::{
            Digests, NodeType as NodeTypeMessage, NodeTypes, RegistrationCredentials, SignedLog,
            SignedMetrics,
        },
>>>>>>> c05063e5
        server, Status,
    },
    node_type::NodeType,
    signature::{recover_from_string, recover_metrics, recover_node_data},
};
use sqlx::PgPool;
use std::{str::FromStr, sync::Arc};
use tracing::debug;
use uuid::Uuid;

pub struct BackendService {
    pool: Arc<PgPool>,
}

impl BackendService {
    pub fn new(pool: Arc<PgPool>) -> Self {
        Self { pool }
    }
}

#[grpc::async_trait]
impl Backend for BackendService {
    async fn register(
        &self,
        request: Request<RegistrationCredentials>,
    ) -> Result<Response<()>, Status> {
        let req = request.into_inner();
        let account =
            Account::verify(&self.pool, &req.email, &req.password).await.map_err(|_| {
                Status::not_found(format!("User {} not found or password is incorrect", req.email))
            })?;
        let client_id = Address::from_slice(&req.public_key);
        account
            .attach_client(
                &self.pool,
                &client_id,
                Uuid::from_slice(&req.machine_id)
                    .map_err(|_| Status::invalid_argument("Wrong machine_id size".to_string()))?,
                &req.hostname,
            )
            .await
            .map_err(|_| Status::not_found(format!("Cannot register new node for {account:?}",)))?;
        debug!(
            "User {} has registered new client with address {:?} and machine id {:?}",
            &req.email, client_id, req.machine_id
        );

        Ok(Response::new(()))
    }

    async fn logs(&self, request: Request<SignedLog>) -> Result<Response<()>, Status> {
        let request = request.into_inner();
        debug!("Received logs: {:?}", request.log);

        let client_id = recover_from_string(
            &request.log,
            &Signature::try_from(request.signature.as_slice())
                .map_err(|_| Status::invalid_argument("Signature is invalid"))?,
        )?;

        if !Machine::is_owned_by(
            &self.pool,
            &client_id,
            Uuid::from_slice(&request.machine_id)
                .map_err(|_| Status::invalid_argument("Machine id has wrong length".to_string()))?,
        )
        .await
        .unwrap_or(false)
        {
            return Err(Status::not_found("Machine not registered for given client".to_string()));
        }

        let machine_id = Uuid::from_slice(&request.machine_id)
            .map_err(|_| Status::invalid_argument("Machine id has wrong length".to_string()))?;
        let avs_name = request.avs_name;
        let log = sanitize_log(&request.log);
        let log_level = LogLevel::from_str(&find_log_level(&log))
            .map_err(|_| Status::invalid_argument("Log level is invalid".to_string()))?;
        let created_at = Some(find_or_create_log_timestamp(&log));
        let log =
            ContainerLog { machine_id, avs_name, log, log_level, created_at, other_fields: None };
        debug!("STORING LOG: {:?}", log);

        ContainerLog::record(&self.pool, &log)
            .await
            .map_err(|e| Status::internal(format!("Failed while saving logs: {e:?}")))?;

        Ok(Response::new(()))
    }

    async fn node_data(&self, request: Request<SignedNodeData>) -> Result<Response<()>, Status> {
        let req = request.into_inner();

        // TODO: Why does it force this to be an option even though it's not in the proto?
        let node_data = if let Some(node_data) = req.node_data {
            node_data
        } else {
            return Err(Status::invalid_argument("Node data is missing".to_string()));
        };

        let client_id = recover_node_data(
            &node_data,
            &Signature::try_from(req.signature.as_slice())
                .map_err(|_| Status::invalid_argument("Signature is invalid"))?,
        )
        .await?;

        let machine_id = Uuid::from_slice(&req.machine_id).map_err(|e| {
            Status::invalid_argument(format!("Machine id has wrong length ({e:?})"))
        })?;

        if !Machine::is_owned_by(&self.pool, &client_id, machine_id).await.unwrap_or(false) {
            return Err(Status::not_found("Machine not registered for given client".to_string()));
        }

        let NodeData { name, node_type, manifest, metrics_available } = node_data;

        let avs_type = match NodeType::from(node_type.as_str()) {
            NodeType::Unknown => AvsVersionHash::get_avs_type_from_hash(&self.pool, &manifest)
                .await
                .unwrap_or(NodeType::Unknown),
            node_type => node_type,
        };

        Avs::record_avs_data_from_client(&self.pool, machine_id, &name, &avs_type, &manifest)
            .await
            .map_err(|e| Status::internal(format!("Failed while saving node_data: {e}")))?;

        Avs::update_metrics_available(&self.pool, machine_id, &name, metrics_available)
            .await
            .map_err(|e| {
                Status::internal(format!("Failed while setting metrics available flag: {e}"))
            })?;

        _ = update_avs_version(&self.pool, machine_id, &name, &manifest).await;
        _ = update_avs_active_set(&self.pool, machine_id, &name).await;

        Ok(Response::new(()))
    }

    async fn metrics(&self, request: Request<SignedMetrics>) -> Result<Response<()>, Status> {
        let req = request.into_inner();

        let client_id = recover_metrics(
            &req.metrics,
            &Signature::try_from(req.signature.as_slice())
                .map_err(|_| Status::invalid_argument("Signature is invalid"))?,
        )
        .await?;

        let machine_id = Uuid::from_slice(&req.machine_id).map_err(|e| {
            Status::invalid_argument(format!("Machine id has wrong length ({e:?})"))
        })?;

        if !Machine::is_owned_by(&self.pool, &client_id, machine_id).await.unwrap_or(false) {
            return Err(Status::not_found("Machine not registered for given client".to_string()));
        }

        _ = Metric::record(
            &self.pool,
            machine_id,
            req.avs_name.as_deref(),
            &req.metrics.iter().map(|v| v.into()).collect::<Vec<_>>(),
        )
        .await
        .map_err(|e| Status::internal(format!("Failed while saving metrics: {e:?}")))?;

        Ok(Response::new(()))
    }

    async fn node_types(&self, request: Request<Digests>) -> Result<Response<NodeTypes>, Status> {
        let req = request.into_inner();
        let types = AvsVersionHash::get_versions_from_digests(&self.pool, &req.digests)
            .await
            .map_err(|e| Status::internal(format!("Failed on database fetch {e}")))?;
        Ok(Response::new(NodeTypes {
            node_types: types
                .into_iter()
                .map(|nt| (NodeTypeMessage { digest: nt.0, node_type: nt.1 }))
                .collect::<Vec<_>>(),
        }))
    }
}

pub async fn serve(
    pool: Arc<PgPool>,
    tls_cert: Option<String>,
    tls_key: Option<String>,
    port: u16,
) -> Result<(), BackendError> {
    tracing::info!("Starting GRPC server on port {port}");
    server::Server::new(BackendServer::new(BackendService::new(pool)), tls_cert, tls_key)
        .serve(server::Endpoint::Port(port))
        .await?;

    Ok(())
}<|MERGE_RESOLUTION|>--- conflicted
+++ resolved
@@ -15,14 +15,10 @@
         self,
         backend::backend_server::{Backend, BackendServer},
         client::{Request, Response},
-<<<<<<< HEAD
-        messages::{NodeData, RegistrationCredentials, SignedLog, SignedMetrics, SignedNodeData},
-=======
         messages::{
-            Digests, NodeType as NodeTypeMessage, NodeTypes, RegistrationCredentials, SignedLog,
-            SignedMetrics,
+            Digests, NodeData, NodeType as NodeTypeMessage, NodeTypes, RegistrationCredentials,
+            SignedLog, SignedMetrics, SignedNodeData,
         },
->>>>>>> c05063e5
         server, Status,
     },
     node_type::NodeType,
@@ -138,7 +134,7 @@
             return Err(Status::not_found("Machine not registered for given client".to_string()));
         }
 
-        let NodeData { name, node_type, manifest, metrics_available } = node_data;
+        let NodeData { name, node_type, manifest, metrics_alive } = node_data;
 
         let avs_type = match NodeType::from(node_type.as_str()) {
             NodeType::Unknown => AvsVersionHash::get_avs_type_from_hash(&self.pool, &manifest)
@@ -151,11 +147,9 @@
             .await
             .map_err(|e| Status::internal(format!("Failed while saving node_data: {e}")))?;
 
-        Avs::update_metrics_available(&self.pool, machine_id, &name, metrics_available)
-            .await
-            .map_err(|e| {
-                Status::internal(format!("Failed while setting metrics available flag: {e}"))
-            })?;
+        Avs::update_metrics_alive(&self.pool, machine_id, &name, metrics_alive).await.map_err(
+            |e| Status::internal(format!("Failed while setting metrics available flag: {e}")),
+        )?;
 
         _ = update_avs_version(&self.pool, machine_id, &name, &manifest).await;
         _ = update_avs_active_set(&self.pool, machine_id, &name).await;
