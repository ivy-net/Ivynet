use crate::{
    db::{avs::Avs, log::ContainerLog, machine::Machine, metric::Metric, Account},
    error::BackendError,
};
use ivynet_core::{
    ethers::types::{Address, Signature},
    grpc::{
        self,
        backend::backend_server::{Backend, BackendServer},
        client::{Request, Response},
        messages::{RegistrationCredentials, SignedLogs, SignedMetrics, SignedNodeData},
        server, Status,
    },
    node_type::NodeType,
    signature::{recover_from_string, recover_metrics, recover_node_data},
};
use semver::Version;
use sqlx::PgPool;
use std::sync::Arc;
use tracing::{debug, error};
use uuid::Uuid;
pub struct BackendService {
    pool: Arc<PgPool>,
}

impl BackendService {
    pub fn new(pool: Arc<PgPool>) -> Self {
        Self { pool }
    }
}

#[grpc::async_trait]
impl Backend for BackendService {
    async fn register(
        &self,
        request: Request<RegistrationCredentials>,
    ) -> Result<Response<()>, Status> {
        let req = request.into_inner();
        let account =
            Account::verify(&self.pool, &req.email, &req.password).await.map_err(|_| {
                Status::not_found(format!("User {} not found or password is incorrect", req.email))
            })?;
        let client_id = Address::from_slice(&req.public_key);
        account
            .attach_client(
                &self.pool,
                &client_id,
                Uuid::from_slice(&req.machine_id)
                    .map_err(|_| Status::invalid_argument("Wrong machine_id size".to_string()))?,
                &req.hostname,
            )
            .await
            .map_err(|_| Status::not_found(format!("Cannot register new node for {account:?}",)))?;
        debug!(
            "User {} has registered new client with address {:?} and machine id {:?}",
            &req.email, client_id, req.machine_id
        );

        Ok(Response::new(()))
    }

    async fn logs(&self, request: Request<SignedLogs>) -> Result<Response<()>, Status> {
        let request = request.into_inner();
        debug!("Received logs: {:?}", request.logs);

        let client_id = recover_from_string(
            &request.logs,
            &Signature::try_from(request.signature.as_slice())
                .map_err(|_| Status::invalid_argument("Signature is invalid"))?,
        )?;

        if !Machine::is_owned_by(
            &self.pool,
            &client_id,
            Uuid::from_slice(&request.machine_id)
                .map_err(|_| Status::invalid_argument("Machine id has wrong length".to_string()))?,
        )
        .await
        .unwrap_or(false)
        {
            return Err(Status::not_found("Machine not registered for given client".to_string()));
        }

        let mut parsed_logs =
            serde_json::from_str::<Vec<ContainerLog>>(&request.logs).map_err(|e| {
                error!("{:?} || Logs: {:?}", request.logs, e);
                Status::invalid_argument(format!("Log deserialization error: {:?}", e))
            })?;

        // TODO: We can also batch insert logs in the future.

        let futures = parsed_logs.iter_mut().map(|log| ContainerLog::record(&self.pool, log));

        let results = futures::future::join_all(futures).await;

        for result in results {
            if let Err(e) = result {
                error!("Failed to save log: {:?}", e);
                return Err(Status::internal("Failed to save log"));
            }
        }

        Ok(Response::new(()))
    }

    async fn metrics(&self, request: Request<SignedMetrics>) -> Result<Response<()>, Status> {
        let req = request.into_inner();

        let client_id = recover_metrics(
            &req.metrics,
            &Signature::try_from(req.signature.as_slice())
                .map_err(|_| Status::invalid_argument("Signature is invalid"))?,
        )
        .await?;
        let machine_id = Uuid::from_slice(&req.machine_id).map_err(|e| {
            Status::invalid_argument(format!("Machine id has wrong length ({e:?})"))
        })?;

        if !Machine::is_owned_by(&self.pool, &client_id, machine_id).await.unwrap_or(false) {
            return Err(Status::not_found("Machine not registered for given client".to_string()));
        }

        _ = Metric::record(
            &self.pool,
            machine_id,
            req.avs_name.as_deref(),
            &req.metrics.iter().map(|v| v.into()).collect::<Vec<_>>(),
        )
        .await
        .map_err(|e| Status::internal(format!("Failed while saving metrics: {e:?}")))?;

        Ok(Response::new(()))
    }

    async fn update_node_data(
        &self,
        request: Request<SignedNodeData>,
    ) -> Result<Response<()>, Status> {
        let req = request.into_inner();
        if let Some(node_data) = &req.node_data {
            let client_id = recover_node_data(
                node_data,
                &Signature::try_from(req.signature.as_slice())
                    .map_err(|_| Status::invalid_argument("Signature is invalid"))?,
            )?;

            let machine_id = Uuid::from_slice(&node_data.machine_id)
                .map_err(|_| Status::invalid_argument("Machine id has wrong length".to_string()))?;

            if !Machine::is_owned_by(&self.pool, &client_id, machine_id).await.unwrap_or(false) {
                return Err(Status::not_found(
                    "Machine not registered for given client".to_string(),
                ));
            }

            if !node_data.avs_name.is_empty() {
                Avs::record_avs_data(
                    &self.pool,
                    &Address::from_slice(&node_data.operator_id),
                    machine_id,
                    node_data.avs_name.as_str(),
<<<<<<< HEAD
                    &NodeType::from(node_data.avs_name.as_str()),
=======
>>>>>>> 1185e32a
                    &node_data
                        .avs_version
                        .as_ref()
                        .map(|v| Version::parse(v).unwrap_or(Version::new(0, 0, 0)))
                        .unwrap_or(Version::new(0, 0, 0)),
                    node_data.active_set.unwrap_or(false),
                )
                .await
                .map_err(|e| Status::internal(format!("Failed while saving node_data: {}", e)))?;
            }
            Ok(Response::new(()))
        } else {
            Err(Status::invalid_argument("Node data is missing"))
        }
    }

    async fn delete_node_data(
        &self,
        request: Request<SignedNodeData>,
    ) -> Result<Response<()>, Status> {
        let _req = request.into_inner();

        // if let Some(node_data) = &req.node_data {
        //     let client_id = recover_node_data(
        //         node_data,
        //         &Signature::try_from(req.signature.as_slice())
        //             .map_err(|_| Status::invalid_argument("Signature is invalid"))?,
        //     )?;

        //     let machine_id = Uuid::from_slice(&node_data.machine_id)
        //         .map_err(|_| Status::invalid_argument("Machine id has wrong
        // length".to_string()))?;

        //     if !Machine::is_owned_by(&self.pool, &client_id, machine_id).await.unwrap_or(false) {
        //         return Err(Status::not_found(
        //             "Machine not registered for given client".to_string(),
        //         ));
        //     }
        //     Avs::delete_avs_data(
        //         &self.pool,
        //         machine_id,
        //         &Address::from_slice(&node_data.operator_id),
        //         node_data.avs_name.as_str(),
        //         &NodeType::try_from(node_data.avs_name.as_str())
        //             .map_err(|_| Status::invalid_argument("Bad AVS name provided"))?,
        //     )
        //     .await
        //     .map_err(|e| Status::internal(format!("Failed while deleting node_data: {}", e)))?;
        //     Ok(Response::new(()))
        // } else {
        //     Err(Status::invalid_argument("Node data is missing"))
        // }
        Ok(Response::new(()))
    }
}

pub async fn serve(
    pool: Arc<PgPool>,
    tls_cert: Option<String>,
    tls_key: Option<String>,
    port: u16,
) -> Result<(), BackendError> {
    tracing::info!("Starting GRPC server on port {port}");
    server::Server::new(BackendServer::new(BackendService::new(pool)), tls_cert, tls_key)
        .serve(server::Endpoint::Port(port))
        .await?;

    Ok(())
}<|MERGE_RESOLUTION|>--- conflicted
+++ resolved
@@ -159,10 +159,7 @@
                     &Address::from_slice(&node_data.operator_id),
                     machine_id,
                     node_data.avs_name.as_str(),
-<<<<<<< HEAD
                     &NodeType::from(node_data.avs_name.as_str()),
-=======
->>>>>>> 1185e32a
                     &node_data
                         .avs_version
                         .as_ref()
