--- conflicted
+++ resolved
@@ -1,9 +1,5 @@
 use crate::{
-<<<<<<< HEAD
-    db::{log::ContainerLog, metric::Metric, node::DbNode, Account},
-=======
-    db::{metric::Metric, node::DbNode, node_data::DbNodeData, Account},
->>>>>>> cf3687f8
+    db::{log::ContainerLog, metric::Metric, node::DbNode, node_data::DbNodeData, Account},
     error::BackendError,
     grpc::grpc::messages::SignedDeleteNodeData,
 };
@@ -17,11 +13,7 @@
         messages::{RegistrationCredentials, SignedLogs, SignedMetrics, SignedNodeData},
         server, Status,
     },
-<<<<<<< HEAD
-    signature::{recover, recover_from_string},
-=======
-    signature::{recover_delete_node_data, recover_metrics, recover_node_data},
->>>>>>> cf3687f8
+    signature::{recover_delete_node_data, recover_from_string, recover_metrics, recover_node_data},
 };
 use semver::Version;
 use sqlx::PgPool;
@@ -59,7 +51,6 @@
     }
 
     async fn logs(&self, request: Request<SignedLogs>) -> Result<Response<()>, Status> {
-<<<<<<< HEAD
         let request = request.into_inner();
         debug!("Received logs: {:?}", request.logs);
 
@@ -81,11 +72,6 @@
         let futures = parsed_logs.iter().map(|log| ContainerLog::record(&self.pool, log));
 
         let _ = futures::future::join_all(futures).await;
-=======
-        // TODO: Implement parsing of the logs
-        let req = request.into_inner();
-        debug!("Received logs: {:?}", req);
->>>>>>> cf3687f8
         Ok(Response::new(()))
     }
 
