use std::{collections::HashMap, pin::Pin};

use async_trait::async_trait;
use bollard::{
    container::{LogOutput, LogsOptions},
    errors::Error,
    image::ListImagesOptions,
    secret::{EventMessage, ImageSummary},
    Docker,
};
use futures::future::join_all;
use tokio_stream::Stream;
use tracing::debug;

use super::container::Container;

#[derive(Debug, Clone)]
pub struct DockerClient(pub Docker);

pub fn connect_docker() -> Docker {
    std::env::var("DOCKER_HOST").map(|_| Docker::connect_with_defaults().unwrap()).unwrap_or_else(
        |_| {
            Docker::connect_with_local_defaults()
                .expect("Cannot connect to docker sock. Please set $DOCKER_HOST")
        },
    )
}

impl Default for DockerClient {
    fn default() -> Self {
        Self(connect_docker())
    }
}

// TODO: Implement lifetimes to allow passing as ref
#[async_trait]
pub trait DockerApi: Clone + Sync + Send + 'static {
<<<<<<< HEAD
    async fn list_containers(&self) -> Vec<Container>;
=======
    fn inner(&self) -> Docker;
    async fn list_containers(&self) -> Vec<ContainerSummary>;
>>>>>>> ad4a3ee7
    async fn list_images(&self) -> HashMap<String, String>;

    async fn stream_logs(
        &self,
        container: Container,
        since: i64,
    ) -> Pin<Box<dyn Stream<Item = Result<LogOutput, Error>> + Send + Unpin>>;

    async fn stream_events(
        &self,
    ) -> Pin<Box<dyn Stream<Item = Result<EventMessage, Error>> + Send + Unpin>>;

    async fn stream_logs_by_container_id(
        &self,
        container_id: &str,
        since: i64,
    ) -> Pin<Box<dyn Stream<Item = Result<LogOutput, Error>> + Send + Unpin>>;

    async fn inspect(&self, image_name: &str) -> Option<Container> {
        let containers = self.list_containers().await;
        for container in containers {
            println!("Checking container {container:?}");
            if let Some(image_string) = container.image() {
                if image_string.contains(image_name) {
                    return Some(container);
                }
            }
        }
        None
    }

    /// Checks if a container is running by container name
    async fn is_running(&self, container_name: &str) -> bool {
        if let Some(container) = self.find_container_by_name(container_name).await {
            if let Some(state) = container.state() {
                return state.to_lowercase() == "running";
            }
        }

        false
    }

    /// Inspect multiple containers by image name. Returns a vector of found containers.
    async fn inspect_many(&self, image_names: &[&str]) -> Vec<Container> {
        let containers = self.list_containers().await;
        containers
            .into_iter()
            .filter(|container| {
                container
                    .image()
                    .as_ref()
                    .map(|image_string| image_names.iter().any(|name| image_string.contains(name)))
                    .unwrap_or_default()
            })
            .collect()
    }

    async fn find_container_by_name(&self, container_name: &str) -> Option<Container> {
        let containers = self.list_containers().await;
        containers.into_iter().find(|container| {
            container
                .names()
                .as_ref()
                .map(|names| names.iter().any(|n| n.contains(container_name)))
                .unwrap_or_default()
        })
    }

    async fn find_containers_by_name(&self, container_names: &[&str]) -> Vec<Container> {
        let containers = self.list_containers().await;
        containers
            .into_iter()
            .filter(|container| {
                container
                    .names()
                    .as_ref()
                    .map(|names| {
                        names.iter().any(|n| container_names.iter().any(|cn| n.contains(cn)))
                    })
                    .unwrap_or_default()
            })
            .collect()
    }

    async fn find_container_by_id(&self, id: &str) -> Option<Container> {
        let containers = self.list_containers().await;
        containers
            .into_iter()
            .find(|container| container.id.as_deref() == Some(id))
            .map(Container::new)
    }

    async fn stream_logs_latest(
        &self,
        container: Container,
    ) -> Pin<Box<dyn Stream<Item = Result<LogOutput, Error>> + Send + Unpin>> {
        let now = chrono::Utc::now().timestamp();
        self.stream_logs(container, now).await
    }

    /// Stream logs for a given node type since a given timestamp
    async fn stream_logs_for_node(
        &self,
        node_type: &str,
        since: i64,
    ) -> Option<Pin<Box<dyn Stream<Item = Result<LogOutput, Error>> + Send>>> {
        let container = self.find_container_by_name(node_type).await?;
        Some(self.stream_logs(container, since).await)
    }

    /// Stream logs for a given node type since current time
    async fn stream_logs_for_node_latest(
        &self,
        node_type: &str,
    ) -> Option<Pin<Box<dyn Stream<Item = Result<LogOutput, Error>> + Send>>> {
        let container = self.find_container_by_name(node_type).await?;
        Some(self.stream_logs_latest(container).await)
    }

    /// Stream logs for all nodes since a given timestamp. Returns a merged stream.
    async fn stream_logs_for_nodes(
        &self,
        nodes: &[&str],
        since: i64,
    ) -> Pin<Box<dyn Stream<Item = Result<LogOutput, Error>> + Send + Unpin>> {
        let containers = self.find_containers_by_name(nodes).await;
        let stream_futures =
            containers.into_iter().map(|container| self.stream_logs(container, since));
        let streams = join_all(stream_futures).await;
        Box::pin(futures::stream::select_all(streams))
    }

    /// Stream logs for all nodes since current time. Returns a merged stream.
    async fn stream_logs_for_all_nodes_latest(
        &self,
        nodes: &[&str],
    ) -> Pin<Box<dyn Stream<Item = Result<LogOutput, Error>> + Send + Unpin>> {
        let containers = self.find_containers_by_name(nodes).await;
        let stream_futures =
            containers.into_iter().map(|container| self.stream_logs_latest(container));
        let streams = join_all(stream_futures).await;
        Box::pin(futures::stream::select_all(streams))
    }

    fn process_images(images: Vec<ImageSummary>) -> HashMap<String, String> {
        let mut map = HashMap::new();
        for image in images {
            if image.repo_digests.is_empty() {
                debug!("No repo digests on image: {:#?}", image);
                DockerClient::use_repo_tags(&image, &mut map);
            } else if image.repo_tags.is_empty() && image.repo_digests.is_empty() {
                debug!("No repo tags or digests on image: {:#?}", image);
                map.insert("local".to_string(), image.id.clone());
            } else {
                for digest in &image.repo_digests {
                    let elements = digest.split("@").collect::<Vec<_>>();
                    if elements.len() == 2 {
                        if !image.repo_tags.is_empty() {
                            for tag in &image.repo_tags {
                                map.insert(tag.clone(), elements[1].to_string());
                            }
                        } else {
                            debug!("No repo tags on image: {}", elements[0]);
                            debug!("This should get a debug later as well in node_type");
                            map.insert(elements[0].to_string(), elements[1].to_string());
                        }
                    } else {
                        DockerClient::use_repo_tags(&image, &mut map);
                    }
                }
            }
        }
        map
    }

    fn use_repo_tags(image: &ImageSummary, map: &mut HashMap<String, String>) {
        debug!("REPO DIGESTS BROKEN: {:#?}", image);
        debug!("Using repo_tags instead");
        for tag in &image.repo_tags {
            map.insert(tag.clone(), image.id.clone());
        }
    }
}

#[async_trait]
impl DockerApi for DockerClient {
<<<<<<< HEAD
    async fn list_containers(&self) -> Vec<Container> {
        let containers =
            self.0.list_containers::<String>(None).await.expect("Cannot list containers");
        containers.into_iter().map(Container::new).collect()
=======
    fn inner(&self) -> Docker {
        self.0.clone()
    }

    async fn list_containers(&self) -> Vec<ContainerSummary> {
        self.0.list_containers::<String>(None).await.expect("Cannot list containers")
>>>>>>> ad4a3ee7
    }

    async fn stream_logs(
        &self,
        container: Container,
        since: i64,
    ) -> Pin<Box<dyn Stream<Item = Result<LogOutput, Error>> + Send + Unpin>> {
        let log_opts: LogsOptions<&str> =
            LogsOptions { follow: true, stdout: true, stderr: true, since, ..Default::default() };
        Box::pin(self.0.logs(container.id().unwrap(), Some(log_opts)))
    }

    async fn stream_logs_by_container_id(
        &self,
        container_id: &str,
        since: i64,
    ) -> Pin<Box<dyn Stream<Item = Result<LogOutput, Error>> + Send + Unpin>> {
        let log_opts: LogsOptions<&str> =
            LogsOptions { follow: true, stdout: true, stderr: true, since, ..Default::default() };
        Box::pin(self.0.logs(container_id, Some(log_opts)))
    }

    async fn stream_events(
        &self,
    ) -> Pin<Box<dyn Stream<Item = Result<EventMessage, Error>> + Send + Unpin>> {
        Box::pin(self.0.events::<&str>(None))
    }

    async fn list_images(&self) -> HashMap<String, String> {
        let images = self
            .0
            .list_images(Some(ListImagesOptions::<String> {
                all: true,
                digests: true,
                ..Default::default()
            }))
            .await
            .expect("Cannot list images");
        DockerClient::process_images(images)
    }
}

#[derive(Clone, Debug, thiserror::Error)]
pub enum DockerStreamError {
    #[error("Dockerstream is missing the actor field")]
    MissingActor,

    #[error("Dockerstream is missing the attributes field")]
    MissingAttributes,

    #[error("Dockerstream image name mismatch: {0} != {1}")]
    ImageNameMismatch(String, String),
}<|MERGE_RESOLUTION|>--- conflicted
+++ resolved
@@ -35,13 +35,9 @@
 // TODO: Implement lifetimes to allow passing as ref
 #[async_trait]
 pub trait DockerApi: Clone + Sync + Send + 'static {
-<<<<<<< HEAD
     async fn list_containers(&self) -> Vec<Container>;
-=======
+    async fn list_images(&self) -> HashMap<String, String>;
     fn inner(&self) -> Docker;
-    async fn list_containers(&self) -> Vec<ContainerSummary>;
->>>>>>> ad4a3ee7
-    async fn list_images(&self) -> HashMap<String, String>;
 
     async fn stream_logs(
         &self,
@@ -127,10 +123,7 @@
 
     async fn find_container_by_id(&self, id: &str) -> Option<Container> {
         let containers = self.list_containers().await;
-        containers
-            .into_iter()
-            .find(|container| container.id.as_deref() == Some(id))
-            .map(Container::new)
+        containers.into_iter().find(|container| container.id() == Some(id))
     }
 
     async fn stream_logs_latest(
@@ -227,19 +220,14 @@
 
 #[async_trait]
 impl DockerApi for DockerClient {
-<<<<<<< HEAD
     async fn list_containers(&self) -> Vec<Container> {
         let containers =
             self.0.list_containers::<String>(None).await.expect("Cannot list containers");
         containers.into_iter().map(Container::new).collect()
-=======
+    }
+
     fn inner(&self) -> Docker {
         self.0.clone()
-    }
-
-    async fn list_containers(&self) -> Vec<ContainerSummary> {
-        self.0.list_containers::<String>(None).await.expect("Cannot list containers")
->>>>>>> ad4a3ee7
     }
 
     async fn stream_logs(
