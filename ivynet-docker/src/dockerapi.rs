--- conflicted
+++ resolved
@@ -106,13 +106,8 @@
     }
 
     /// Find all active containers for all available node types
-<<<<<<< HEAD
     async fn find_all_node_containers(&self) -> Vec<Container> {
-        let node_types = NodeType::all_known();
-=======
-    pub async fn find_all_node_containers(&self) -> Vec<Container> {
         let node_types = NodeType::all_known_with_repo();
->>>>>>> 3eb36512
         self.find_node_containers(&node_types).await
     }
 
