--- conflicted
+++ resolved
@@ -1,10 +1,8 @@
-<<<<<<< HEAD
 use async_trait::async_trait;
 use ivynet_alerts::Alert;
 use ivynet_notifications::{
     Channel, Notification, NotificationDispatcher, NotificationDispatcherError,
 };
-=======
 use std::{collections::HashMap, sync::Arc};
 
 use ivynet_alerts::{Alert, Channel, SendState};
@@ -13,7 +11,6 @@
 use ivynet_node_type::NodeType;
 use ivynet_notifications::{Notification, NotificationDispatcher, NotificationDispatcherError};
 
->>>>>>> 543309df
 use sqlx::{types::Uuid, PgPool};
 use std::{collections::HashSet, sync::Arc};
 
@@ -38,7 +35,6 @@
     /// Filter out duplicate alerts that already exist in the database
     async fn filter_duplicate_alerts(
         &self,
-<<<<<<< HEAD
         alerts: Vec<Self::AlertType>,
     ) -> Result<Vec<Self::AlertType>, Self::Error>;
 
@@ -49,84 +45,6 @@
     ) -> (HashSet<Channel>, Vec<usize>) {
         let mut channels = HashSet::new();
         let org_notifications = NotificationSettings::get(self.get_db_pool(), organization_id)
-=======
-        node_data: NodeDataV2,
-        machine_id: Uuid,
-    ) -> Result<(), AlertError> {
-        let organization_id = Machine::get_organization_id(&self.db_executor, machine_id).await?;
-
-        let (channels, enabled_alert_ids) =
-            self.organization_channel_alerts(organization_id as u64).await;
-
-        let new_alerts = extract_node_data_alerts(&self.db_executor, machine_id, &node_data)
-            .await
-            .into_iter()
-            .map(|alert| NewAlert::new(machine_id, alert, node_data.name.clone()))
-            .collect::<Vec<_>>();
-
-        let existing_alerts =
-            ActiveAlert::all_alerts_by_org(&self.db_executor, organization_id).await?;
-
-        let mut filtered_new_alerts = filter_duplicate_alerts(new_alerts, existing_alerts).await?;
-
-        for (channel, do_send) in channels {
-            for alert in filtered_new_alerts.iter_mut() {
-                if do_send && enabled_alert_ids.contains(&alert.flag_id()) {
-                    let notification = Notification {
-                        id: alert.id,
-                        organization: organization_id as u64,
-                        machine_id,
-                        alert: alert.alert_type.clone(),
-                        resolved: false,
-                    };
-
-                    let send_state =
-                        match self.dispatcher.notify_channel(notification, channel).await {
-                            true => SendState::SendSuccess,
-                            false => SendState::SendFailed,
-                        };
-                    alert.set_send_state(channel, send_state);
-                }
-            }
-        }
-
-        ActiveAlert::insert_many(&self.db_executor, &filtered_new_alerts).await?;
-
-        Ok(())
-    }
-
-    // Filters duplicate incoming alerts by checking computed UUID against existing alerts in the
-    // database. If the alert is already present. Returns a list of alerts that are not present in
-    // the database.
-    pub async fn filter_duplicate_alerts(
-        &self,
-        alerts: Vec<NewAlert>,
-    ) -> Result<Vec<NewAlert>, AlertError> {
-        let ids = alerts.iter().map(|alert| alert.id).collect::<Vec<_>>();
-
-        let existing_ids: Vec<Uuid> = ActiveAlert::get_many(&self.db_executor, &ids)
-            .await?
-            .iter()
-            .map(|alert| alert.alert_id)
-            .collect();
-
-        let filtered = alerts
-            .into_iter()
-            .filter(|alert| !existing_ids.contains(&alert.id))
-            .collect::<Vec<_>>();
-
-        Ok(filtered)
-    }
-
-    /// Returns hashmap of organization enabled / disabled notification chanels, as well as flags
-    /// for enabled/disabled alerts in the form of a vec.
-    pub async fn organization_channel_alerts(
-        &self,
-        organization_id: u64,
-    ) -> (HashMap<Channel, bool>, Vec<usize>) {
-        let mut channels = HashMap::new();
-        let org_notifications = NotificationSettings::get(&self.db_executor, organization_id)
->>>>>>> 543309df
             .await
             .expect("Organization notifications not found");
 
@@ -136,46 +54,6 @@
 
         (channels, org_notifications.alert_flags.to_alert_ids())
     }
-<<<<<<< HEAD
-=======
-}
-
-/// Given a vector of NewAlert and ActiveAlerts, filters out the NewAlerts that have the same
-/// alert_id as the ActiveAlerts.
-pub async fn filter_duplicate_alerts(
-    incoming_alerts: Vec<NewAlert>,
-    existing_alerts: Vec<ActiveAlert>,
-) -> Result<Vec<NewAlert>, AlertError> {
-    let existing_ids = existing_alerts.iter().map(|alert| alert.alert_id).collect::<Vec<_>>();
-
-    let filtered = incoming_alerts
-        .into_iter()
-        .filter(|alert| !existing_ids.contains(&alert.id))
-        .collect::<Vec<_>>();
-
-    Ok(filtered)
-}
-
-async fn extract_node_data_alerts(
-    pool: &PgPool,
-    machine_id: Uuid,
-    node_data: &NodeDataV2,
-) -> Vec<Alert> {
-    let mut alerts = vec![];
-
-    // Necessary db calls to compare state
-
-    let avs = if let Ok(Some(avs)) = Avs::get_machines_avs(pool, machine_id, &node_data.name).await
-    {
-        avs
-    } else {
-        return vec![];
-    };
-
-    let version_map = DbAvsVersionData::get_all_avs_version(pool).await;
-
-    // extraction logic
->>>>>>> 543309df
 
     /// Send notifications for the given alerts through configured channels
     async fn send_notifications(
