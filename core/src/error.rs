--- conflicted
+++ resolved
@@ -101,13 +101,11 @@
     #[error("GRPC client error")]
     GRPCClientError,
 
-<<<<<<< HEAD
     #[error("Invalid tonic URI from string")]
     InvalidUri,
-=======
+
     #[error("No address field")]
     AddressFieldError,
->>>>>>> b31049a6
 
     #[error("Folder inaccesible")]
     DirInaccessible,
