--- conflicted
+++ resolved
@@ -6,17 +6,10 @@
     error::IvyError,
     grpc::{
         backend::backend_client::BackendClient,
-<<<<<<< HEAD
-        messages::{Metrics, MetricsAttribute, NodeData, SignedMetrics, SignedNodeData},
-        tonic::transport::Channel,
-    },
-    signature::{sign_metrics, sign_node_data},
-=======
         messages::{Metrics, MetricsAttribute, SignedMetrics},
         tonic::transport::Channel,
     },
     signature::sign_metrics,
->>>>>>> 5a76b8b0
     wallet::IvyWallet,
 };
 use dispatch::TelemetryDispatchHandle;
