--- conflicted
+++ resolved
@@ -197,82 +197,12 @@
     let (cores, cpu_usage, ram_usage, free_ram, disk_usage, free_disk, uptime) =
         get_detailed_system_information()?;
 
-<<<<<<< HEAD
-    metrics.push(Metrics {
-        name: "cores".to_owned(),
-        value: cores as f64,
-        attributes: Default::default(),
-    });
-
-    metrics.push(Metrics {
-        name: "cpu_usage".to_owned(),
-        value: cpu_usage,
-        attributes: Default::default(),
-    });
-
-    metrics.push(Metrics {
-        name: "ram_usage".to_owned(),
-        value: ram_usage as f64,
-        attributes: Default::default(),
-    });
-
-    metrics.push(Metrics {
-        name: "free_ram".to_owned(),
-        value: free_ram as f64,
-        attributes: Default::default(),
-    });
-    metrics.push(Metrics {
-        name: "disk_usage".to_owned(),
-        value: disk_usage as f64,
-        attributes: Default::default(),
-    });
-
-    metrics.push(Metrics {
-        name: "free_disk".to_owned(),
-        value: free_disk as f64,
-        attributes: Default::default(),
-    });
-
-    metrics.push(Metrics {
-        name: "uptime".to_owned(),
-        value: uptime as f64,
-        attributes: Default::default(),
-    });
-
-    metrics.push(Metrics {
-        name: "running".to_owned(),
-        value: if metrics_url.is_some() { 1.0 } else { 0.0 },
-        attributes: if let Some(avs) = avs {
-            vec![
-                MetricsAttribute { name: "avs".to_owned(), value: avs.to_owned() },
-                MetricsAttribute {
-                    name: "chain".to_owned(),
-                    value: {
-                        match chain {
-                            Some(chain) => chain.to_string(),
-                            None => "unknown".to_string(),
-                        }
-                    },
-                },
-                MetricsAttribute {
-                    name: "version".to_owned(),
-                    value: node_data
-                        .avs_version
-                        .as_ref()
-                        .map(|v| v.to_string())
-                        .unwrap_or_else(|| "0.0.0".to_string()),
-                },
-            ]
-        } else {
-            Default::default()
-=======
     Ok(vec![
         Metrics { name: "cpu_usage".to_owned(), value: cpu_usage, attributes: Default::default() },
         Metrics {
             name: "ram_usage".to_owned(),
             value: ram_usage as f64,
             attributes: Default::default(),
->>>>>>> 1185e32a
         },
         Metrics {
             name: "free_ram".to_owned(),
@@ -289,6 +219,7 @@
             value: free_disk as f64,
             attributes: Default::default(),
         },
+        Metrics { name: "cores".to_owned(), value: cores as f64, attributes: Default::default() },
         Metrics { name: "uptime".to_owned(), value: uptime as f64, attributes: Default::default() },
     ])
 }
