use tonic::transport::{Channel, Uri};

use crate::grpc::{
    backend::backend_client::BackendClient,
    messages::{SignedLog, SignedMetrics},
};

#[derive(Debug, Clone)]
pub enum TelemetryMsg {
<<<<<<< HEAD
    UpdateNodeData(SignedNodeData),
=======
>>>>>>> 5a76b8b0
    Metrics(SignedMetrics),
    Log(SignedLog),
}

struct TelemetryDispatcher {
    rx: tokio::sync::mpsc::Receiver<TelemetryMsg>,
    error_tx: tokio::sync::broadcast::Sender<TelemetryDispatchError>,
    backend_client: BackendClient<Channel>,
}

// TODO: We don't currently await the joinhandle from this task anywhere in the parent thread.
// Consider an initialization method which returns both the handle to the dispatcher and the
// task joinhandle to the parent thread.

impl TelemetryDispatcher {
    pub async fn run(&mut self) -> Result<(), TelemetryDispatchError> {
        while let Some(node_data) = self.rx.recv().await {
            let send_res = match node_data {
<<<<<<< HEAD
                TelemetryMsg::UpdateNodeData(node_data) => {
                    self.backend_client.update_node_data(node_data).await
                }
=======
>>>>>>> 5a76b8b0
                TelemetryMsg::Metrics(metrics) => self.backend_client.metrics(metrics).await,
                TelemetryMsg::Log(log) => self.backend_client.logs(log).await,
            };
            if let Err(e) = send_res {
                let err = TelemetryDispatchError::TransportError(e);
                self.error_tx.send(err).map_err(|_| TelemetryDispatchError::ErrorSendFailed)?;
            }
        }
        Ok(())
    }
}

#[derive(Debug)]
pub struct TelemetryDispatchHandle {
    tx: tokio::sync::mpsc::Sender<TelemetryMsg>,
    pub error_rx: tokio::sync::broadcast::Receiver<TelemetryDispatchError>,
}

impl Clone for TelemetryDispatchHandle {
    fn clone(&self) -> Self {
        Self { tx: self.tx.clone(), error_rx: self.error_rx.resubscribe() }
    }
}

impl TelemetryDispatchHandle {
    pub async fn send(&self, msg: TelemetryMsg) -> Result<(), TelemetryDispatchError> {
        self.tx.send(msg).await.map_err(|e| Box::new(e).into())
    }
    pub async fn from_client(client: BackendClient<Channel>) -> Self {
        let (tx, rx) = tokio::sync::mpsc::channel(256);
        let (error_tx, error_rx) = tokio::sync::broadcast::channel(16);

        tokio::spawn(async move {
            let mut dispatcher = TelemetryDispatcher { rx, error_tx, backend_client: client };
            dispatcher.run().await
        });

        TelemetryDispatchHandle { tx, error_rx }
    }
<<<<<<< HEAD
    pub async fn send_node_data(
        &self,
        node_data: SignedNodeData,
    ) -> Result<(), TelemetryDispatchError> {
        self.send(TelemetryMsg::UpdateNodeData(node_data)).await
    }
=======
>>>>>>> 5a76b8b0
    pub async fn send_metrics(&self, metrics: SignedMetrics) -> Result<(), TelemetryDispatchError> {
        self.send(TelemetryMsg::Metrics(metrics)).await
    }
    pub async fn send_log(&self, log: SignedLog) -> Result<(), TelemetryDispatchError> {
        self.send(TelemetryMsg::Log(log)).await
    }
}

/// Creates a handle to telemetry dispatch actor. Actor sends telemetry messages to the backend in
/// its own task.
pub async fn create_telemetry_dispatch(
    backend_url: Uri,
    backend_ca: Option<String>,
) -> TelemetryDispatchHandle {
    // TODO: Channel size is currently limited to 256. Consider unbounded channel.
    let backend_client = BackendClient::new(
        crate::grpc::client::create_channel(
            crate::grpc::client::Source::Uri(backend_url),
            backend_ca,
        )
        .await
        .expect("Cannot create channel"),
    );
    TelemetryDispatchHandle::from_client(backend_client).await
}

#[derive(Debug, thiserror::Error, Clone)]
pub enum TelemetryDispatchError {
    #[error("Failed to get telemetry error. The channel has been previously closed.")]
    ChannelClosed,
    #[error(transparent)]
    DispatchError(tokio::sync::mpsc::error::SendError<TelemetryMsg>),
    #[error(transparent)]
    TransportError(tonic::Status),
    #[error("Failed to send error to the parent task.")]
    ErrorSendFailed,
    #[error("Telemetry send error: {0}")]
    TelemetrySendError(#[from] Box<tokio::sync::mpsc::error::SendError<TelemetryMsg>>),
}<|MERGE_RESOLUTION|>--- conflicted
+++ resolved
@@ -7,10 +7,6 @@
 
 #[derive(Debug, Clone)]
 pub enum TelemetryMsg {
-<<<<<<< HEAD
-    UpdateNodeData(SignedNodeData),
-=======
->>>>>>> 5a76b8b0
     Metrics(SignedMetrics),
     Log(SignedLog),
 }
@@ -29,12 +25,6 @@
     pub async fn run(&mut self) -> Result<(), TelemetryDispatchError> {
         while let Some(node_data) = self.rx.recv().await {
             let send_res = match node_data {
-<<<<<<< HEAD
-                TelemetryMsg::UpdateNodeData(node_data) => {
-                    self.backend_client.update_node_data(node_data).await
-                }
-=======
->>>>>>> 5a76b8b0
                 TelemetryMsg::Metrics(metrics) => self.backend_client.metrics(metrics).await,
                 TelemetryMsg::Log(log) => self.backend_client.logs(log).await,
             };
@@ -74,15 +64,6 @@
 
         TelemetryDispatchHandle { tx, error_rx }
     }
-<<<<<<< HEAD
-    pub async fn send_node_data(
-        &self,
-        node_data: SignedNodeData,
-    ) -> Result<(), TelemetryDispatchError> {
-        self.send(TelemetryMsg::UpdateNodeData(node_data)).await
-    }
-=======
->>>>>>> 5a76b8b0
     pub async fn send_metrics(&self, metrics: SignedMetrics) -> Result<(), TelemetryDispatchError> {
         self.send(TelemetryMsg::Metrics(metrics)).await
     }
