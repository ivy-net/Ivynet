/// ZK Coprocessor AVS handler.
/// Because the Lagrange ZK Coprocessor doesn't have a simple way to configure the network the
/// AVS is running on (Requires a combination of environment variables, and editing the
/// docker-compose file directly), this module handles the Lagrage directory somewhat
/// differently, effectively duplicating it per-network. E.G.
/// `~/.eigenlayer/lagrange/holesky/lagrange-worker` and `~/.eigenlayer/lagrange/mainnet/
/// lagrange-worker`.
use async_trait::async_trait;
use dialoguer::Input;
use ethers::types::{Chain, U256};
use std::{
    fs::{self, File},
    io::{copy, BufReader},
    path::PathBuf,
    process::Command,
    sync::Arc,
};
use thiserror::Error as ThisError;
use tracing::{debug, error, info};
use zip::read::ZipArchive;

use crate::{
    avs::AvsVariant,
    config::IvyConfig,
    dialog::get_confirm_password,
    eigen::quorum::QuorumType,
    env_parser::EnvLines,
    error::{IvyError, SetupError},
    rpc_management::IvyProvider,
};

mod config;

/**
 *
 *   General process for setting up the Lagrange AVS:
 *   Create a lagrange key (No ecdsa dependencies)
 *   Copy the operator ecdsa key to the lagrange-worker/config path (priv_key.json)
 *   Register the lagrange key + priv_key
 *   Remove priv_key
 *   Start the docker container
 *
 */

pub const LAGRANGE_PATH: &str = ".eigenlayer/lagrange";

#[derive(ThisError, Debug)]
pub enum LagrangeError {
    #[error("Boot script failed: {0}")]
    ScriptError(String),
    #[error("Failed to download resource: {0}")]
    DownloadFailedError(String),
    #[error("Keyfile password not found")]
    KeyfilePasswordNotFound,
}

#[derive(Debug, Clone)]
pub struct Lagrange {
    base_path: PathBuf,
    #[allow(dead_code)]
    chain: Chain,
    running: bool,
}

impl Lagrange {
    pub fn new(base_path: PathBuf, chain: Chain) -> Self {
        Self { base_path, chain, running: false }
    }

    pub fn new_from_chain(chain: Chain) -> Self {
        let home_dir = dirs::home_dir().unwrap();
        Self::new(home_dir.join(LAGRANGE_PATH), chain)
    }
}

impl Default for Lagrange {
    fn default() -> Self {
        let home_dir = dirs::home_dir().unwrap();
        let chain_dir = home_dir.join(LAGRANGE_PATH).join("holesky");
        Self::new(chain_dir, Chain::Holesky)
    }
}

#[cfg_attr(target_arch = "wasm32", async_trait(?Send))]
#[cfg_attr(not(target_arch = "wasm32"), async_trait)]
impl AvsVariant for Lagrange {
    // TODO: This currently creates a new Lagrange key every time it is run; this may be
    // undesirable. Figure out if this behavior needs to be stabilized.
    async fn setup(
        &mut self,
        provider: Arc<IvyProvider>,
        config: &IvyConfig,
        _keyfile_pw: Option<String>,
    ) -> Result<(), IvyError> {
        download_operator_setup(self.base_path.clone()).await?;
        self.build_env(provider, config).await?;
        generate_lagrange_key(self.run_path()).await?;

        // copy ecdsa keyfile to lagrange-worker path
        let keyfile = config.default_ecdsa_keyfile.clone();
        let dest_file = self.run_path().join("config/priv_key.json");
        fs::copy(keyfile, dest_file)?;

        // Change worker ID
        let worker_id: String =
            Input::new().with_prompt("Please enter a worker ID").interact_text()?;

        change_worker_id(self.run_path(), worker_id)?;

        Ok(())
    }

    fn validate_node_size(&self, _quorum_percentage: U256) -> Result<bool, IvyError> {
        todo!()
    }

<<<<<<< HEAD
    async fn start(&mut self) -> Result<Child, IvyError> {
        std::env::set_current_dir(self.run_path())?;
        debug!("docker start: {}", self.run_path().display());
        // NOTE: See the limitations of the Stdio::piped() method if this experiences a deadlock
        let cmd = docker_cmd(["up", "--force-recreate"])?;
        debug!("cmd PID: {:?}", cmd.id());
        self.running = true;
        Ok(cmd)
    }

    async fn attach(&mut self) -> Result<Child, IvyError> {
        //TODO: Better Pathing once invdividual configs are usable
        std::env::set_current_dir(self.run_path())?;
        debug!("docker ataching: {}", self.run_path().display());
        let cmd = docker_cmd(["logs", "-f"])?;
        debug!("cmd PID: {:?}", cmd.id());
        self.running = true;
        Ok(cmd)
    }

    async fn stop(&mut self) -> Result<(), IvyError> {
        std::env::set_current_dir(self.run_path())?;
        let _ = docker_cmd_status(["stop"])?;
        self.running = false;
        Ok(())
    }

    fn base_path(&self) -> PathBuf {
        self.base_path.clone()
    }

    fn avs_setup_path(&mut self) -> PathBuf {
        todo!()
    }

    fn is_running(&self) -> bool {
        self.running
    }

=======
>>>>>>> a38c1938
    /// Registers the lagrange private key with the lagrange network.
    async fn register(
        &self,
        _provider: Arc<IvyProvider>,
        _eigen_path: PathBuf,
        private_keypath: PathBuf,
        keyfile_password: &str,
    ) -> Result<(), IvyError> {
        // Copy keyfile to current dir
        let dest_dir = self.run_path().join("config");
        if !dest_dir.exists() {
            fs::create_dir_all(dest_dir.clone())?;
        }
        let dest_file = dest_dir.join("priv_key.json");

        debug!("{}", dest_file.display());
        fs::copy(private_keypath, &dest_file)?;
        // Change dir to run docker file
        std::env::set_current_dir(self.run_path())?;
        // Set local env variable to pass password to docker
        std::env::set_var("AVS__ETH_PWD", keyfile_password);
        let _ = Command::new("docker")
            .arg("compose")
            .arg("run")
            .args(["--rm", "worker", "avs", "register"])
            .status()?;
        fs::remove_file(dest_file)?;
        Ok(())
    }

    async fn unregister(
        &self,
        _provider: Arc<IvyProvider>,
        _eigen_path: PathBuf,
        _private_keypath: PathBuf,
        _keyfile_password: &str,
    ) -> Result<(), IvyError> {
        todo!("Lagrange hasn't implemented this yet")
    }

    fn name(&self) -> &str {
        "lagrange"
    }

    fn path(&self) -> PathBuf {
        self.path.clone()
    }

    fn run_path(&self) -> PathBuf {
        self.base_path.join("lagrange-worker").join(self.chain.as_ref())
    }

    fn is_running(&self) -> bool {
        self.running
    }

    fn set_running(&mut self, running: bool) {
        self.running = running;
    }
}

impl Lagrange {
    /// Builds the .env file for the Lagrange worker
    async fn build_env(
        &self,
        _provider: Arc<IvyProvider>,
        config: &IvyConfig,
    ) -> Result<(), IvyError> {
        let env_example_path = self.run_path().join(".env.example");
        let env_path = self.run_path().join(".env");

        println!("Entering Lagrange keyfile password setup...");
        let lagrange_keyfile_pw = get_confirm_password();

        if !env_example_path.exists() {
            error!("The '.env.example' file does not exist at {}. '.env.example' is used for .env templating, please ensure the operator-setup was downloaded to the correct location.", env_example_path.display());
            return Err(SetupError::NoEnvExample.into());
        }
        std::fs::copy(env_example_path, env_path.clone())?;

        debug!("configuring env...");
        debug!("{}", env_path.display());
        let mut env_lines = EnvLines::load(&env_path)?;
        env_lines.set("AVS__LAGR_PWD", &lagrange_keyfile_pw);
        env_lines.set("LAGRANGE_RPC_URL", &config.get_rpc_url(self.chain)?);
        env_lines.set("NETWORK", self.chain.as_ref());
        env_lines.save(&env_path)
    }

    // TODO: Consider loading these from a TOML config file or somesuch
    // TODO: Add Eigen quorum
    #[allow(dead_code)]
    fn quorum_candidates(&self, chain: Chain) -> Vec<QuorumType> {
        match chain {
            Chain::Mainnet => vec![QuorumType::LST],
            Chain::Holesky => vec![QuorumType::LST],
            _ => todo!("Unimplemented"),
        }
    }
}

pub async fn generate_lagrange_key(path: PathBuf) -> Result<(), IvyError> {
    std::env::set_current_dir(path)?;
    let _ = Command::new("docker")
        .arg("compose")
        .arg("run")
        .args(["--rm", "worker", "avs", "new-key"])
        .status()?;
    Ok(())
}

// Change worker ID in worker-conf.toml file under /config
pub fn change_worker_id(path: PathBuf, worker_id: String) -> Result<(), IvyError> {
    let mut lag_config = config::LagrangeConfig::load(path.join("config/worker-conf.toml"))?;

    lag_config.avs.worker_id = worker_id;

    lag_config.store(path.join("config/worker-conf.toml"))?;
    Ok(())
}

pub async fn download_operator_setup(eigen_path: PathBuf) -> Result<(), IvyError> {
    let mut setup = false;
    let repo_url = "https://github.com/ivy-net/lagrange-worker/archive/refs/heads/main.zip";
    let temp_path = eigen_path.join("temp");
    let destination_path = eigen_path.join("lagrange-worker");
    if destination_path.exists() {
        let reset_string: String = Input::new()
            .with_prompt("The setup directory already exists. Redownload? (y/n)")
            .interact_text()?;

        if reset_string == "y" {
            setup = true;
            fs::remove_dir_all(destination_path.clone())?;
            fs::create_dir_all(temp_path.clone())?;
        }
    } else {
        info!("The setup directory does not exist, downloading to {}", temp_path.display());
        fs::create_dir_all(temp_path.clone())?;
        setup = true;
    }

    if setup {
        info!("Downloading setup files to {}", temp_path.display());
        let response = reqwest::get(repo_url).await?;

        let fname = temp_path.join("source.zip");
        let mut dest = File::create(&fname)?;
        let bytes = response.bytes().await?;
        std::io::copy(&mut bytes.as_ref(), &mut dest)?;
        let reader = BufReader::new(File::open(fname)?);
        let mut archive = ZipArchive::new(reader)?;

        for i in 0..archive.len() {
            let mut file = archive.by_index(i)?;
            let outpath = temp_path.join(file.name());
            debug!("Extracting to {}", outpath.display());

            if (file.name()).ends_with('/') {
                std::fs::create_dir_all(&outpath)?;
            } else {
                if let Some(p) = outpath.parent() {
                    if !p.exists() {
                        std::fs::create_dir_all(p)?;
                    }
                }
                let mut outfile = File::create(&outpath)?;
                copy(&mut file, &mut outfile)?;
            }
        }
        let first_dir = std::fs::read_dir(&temp_path)?
            .filter_map(Result::ok)
            .find(|entry| entry.file_type().unwrap().is_dir());
        if let Some(first_dir) = first_dir {
            let old_folder_path = first_dir.path();
            debug!("{}", old_folder_path.display());
            std::fs::rename(old_folder_path, destination_path)?;
        }
        // Delete the setup directory
        if temp_path.exists() {
            info!("Cleaning up setup directory...");
            std::fs::remove_dir_all(temp_path)?;
        }
    }

    Ok(())
}<|MERGE_RESOLUTION|>--- conflicted
+++ resolved
@@ -114,48 +114,6 @@
         todo!()
     }
 
-<<<<<<< HEAD
-    async fn start(&mut self) -> Result<Child, IvyError> {
-        std::env::set_current_dir(self.run_path())?;
-        debug!("docker start: {}", self.run_path().display());
-        // NOTE: See the limitations of the Stdio::piped() method if this experiences a deadlock
-        let cmd = docker_cmd(["up", "--force-recreate"])?;
-        debug!("cmd PID: {:?}", cmd.id());
-        self.running = true;
-        Ok(cmd)
-    }
-
-    async fn attach(&mut self) -> Result<Child, IvyError> {
-        //TODO: Better Pathing once invdividual configs are usable
-        std::env::set_current_dir(self.run_path())?;
-        debug!("docker ataching: {}", self.run_path().display());
-        let cmd = docker_cmd(["logs", "-f"])?;
-        debug!("cmd PID: {:?}", cmd.id());
-        self.running = true;
-        Ok(cmd)
-    }
-
-    async fn stop(&mut self) -> Result<(), IvyError> {
-        std::env::set_current_dir(self.run_path())?;
-        let _ = docker_cmd_status(["stop"])?;
-        self.running = false;
-        Ok(())
-    }
-
-    fn base_path(&self) -> PathBuf {
-        self.base_path.clone()
-    }
-
-    fn avs_setup_path(&mut self) -> PathBuf {
-        todo!()
-    }
-
-    fn is_running(&self) -> bool {
-        self.running
-    }
-
-=======
->>>>>>> a38c1938
     /// Registers the lagrange private key with the lagrange network.
     async fn register(
         &self,
@@ -200,8 +158,8 @@
         "lagrange"
     }
 
-    fn path(&self) -> PathBuf {
-        self.path.clone()
+    fn base_path(&self) -> PathBuf {
+        self.base_path.clone()
     }
 
     fn run_path(&self) -> PathBuf {
