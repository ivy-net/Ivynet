use async_trait::async_trait;
use core::str;
use dialoguer::{Input, Password};
use dirs::home_dir;
use ethers::{
    signers::Signer,
    types::{Address, Chain, U256},
};
use std::{
    fs::{self, File},
    io::{copy, BufReader},
    path::PathBuf,
    process::Command,
    sync::Arc,
};
use thiserror::Error as ThisError;
use tracing::{debug, error, info};
use zip::read::ZipArchive;

use crate::{
    avs::AvsVariant,
    config::{self, IvyConfig},
    download::dl_progress_bar,
    eigen::{
        contracts::delegation_manager::DelegationManagerAbi,
        node_classes::{self, NodeClass},
        quorum::{Quorum, QuorumType},
    },
    env_parser::EnvLines,
    error::{IvyError, SetupError},
    rpc_management::IvyProvider,
    utils::gb_to_bytes,
};

use self::contracts::StakeRegistryAbi;

use super::AvsConfig;

mod contracts;

pub const EIGENDA_NAME: &str = "eigenda";
pub const EIGENDA_PATH: &str = ".eigenlayer/eigenda";
pub const EIGENDA_SETUP_REPO: &str =
    "https://github.com/ivy-net/eigenda-operator-setup/archive/refs/heads/master.zip";

#[derive(ThisError, Debug)]
pub enum EigenDAError {
    #[error("Boot script failed: {0}")]
    ScriptError(String),
    #[error("Not eligible for Quorum: {0}")]
    QuorumValidationError(QuorumType),
    #[error("Failed to download resource: {0}")]
    DownloadFailedError(String),
    #[error("No bootable quorums found. Please check your operator shares.")]
    NoBootableQuorumsError,
}

#[derive(Debug, Clone)]
pub struct EigenDA {
    base_path: PathBuf,
    chain: Chain,
    running: bool,
    avs_config: AvsConfig,
}

impl EigenDA {
    pub fn new(base_path: PathBuf, chain: Chain, avs_config: AvsConfig) -> Self {
        Self { base_path, chain, running: false, avs_config }
    }

    pub fn new_from_chain(chain: Chain) -> Self {
        let base_path = dirs::home_dir().expect("Could not get home directory").join(EIGENDA_PATH);
        let avs_config = AvsConfig::load(EIGENDA_NAME);
        Self::new(base_path, chain, avs_config)
    }
}

impl Default for EigenDA {
    fn default() -> Self {
        let home_dir = dirs::home_dir().expect("Could not get home directory");
        let base_path = home_dir.join(EIGENDA_PATH);
        let avs_config = AvsConfig::load(EIGENDA_NAME);
        Self::new(base_path, Chain::Holesky, avs_config)
    }
}

#[cfg_attr(target_arch = "wasm32", async_trait(?Send))]
#[cfg_attr(not(target_arch = "wasm32"), async_trait)]
impl AvsVariant for EigenDA {
    async fn setup(
        &mut self,
        provider: Arc<IvyProvider>,
        config: &IvyConfig,
        _pw: Option<String>,
    ) -> Result<(), IvyError> {
        download_operator_setup(self.base_path.clone()).await?;
        download_g1_g2(self.base_path.clone()).await?;
        self.build_env(provider, config).await?;
        Ok(())
    }

    // TODO: This method may need to be abstracted in some way, as not all AVS types encforce
    // quorum_pericentage.
    fn validate_node_size(&self, quorum_percentage: U256) -> Result<bool, IvyError> {
        let (_, _, disk_info) = config::get_system_information()?;
        let class = node_classes::get_node_class()?;

        let mut acceptable: bool = false;
        match quorum_percentage {
            x if x < U256::from(3) => {
                // NOTE: Should these be || operators?
                if class >= NodeClass::LRG || disk_info >= gb_to_bytes(20) {
                    acceptable = true;
                }
            }
            x if x < U256::from(20) => {
                if class >= NodeClass::XL || disk_info >= gb_to_bytes(150) {
                    acceptable = true;
                }
            }
            x if x < U256::from(100) => {
                if class >= NodeClass::FOURXL || disk_info >= gb_to_bytes(750) {
                    acceptable = true;
                }
            }
            x if x < U256::from(1000) => {
                if class >= NodeClass::FOURXL || disk_info >= gb_to_bytes(4000) {
                    acceptable = true;
                }
            }
            x if x > U256::from(2000) => {
                if class >= NodeClass::FOURXL || disk_info >= gb_to_bytes(8000) {
                    acceptable = true;
                }
            }
            _ => {}
        }
        Ok(acceptable)
    }

<<<<<<< HEAD
    async fn start(&mut self) -> Result<Child, IvyError> {
        let docker_path = self.avs_setup_path();
        let docker_path = match self.chain {
            Chain::Mainnet => docker_path.join("mainnet"),
            Chain::Holesky => docker_path.join("holesky"),
            _ => todo!("Unimplemented"),
        };
        std::env::set_current_dir(docker_path.clone())?;
        debug!("docker start: {} ", docker_path.display());
        let build = docker_cmd_status(["build", "--no-cache"])?;

        let _ = docker_cmd_status(["config"])?;

        if !build.success() {
            return Err(EigenDAError::ScriptError(build.to_string()).into());
        }

        // NOTE: See the limitations of the Stdio::piped() method if this experiences a deadlock
        let cmd = docker_cmd(["up", "--force-recreate"])?;
        debug!("cmd PID: {:?}", cmd.id());
        self.running = true;
        Ok(cmd)
    }

    async fn attach(&mut self) -> Result<Child, IvyError> {
        //TODO: Make more robust once path from avs config file is integrated
        let setup_path =
            home_dir().unwrap().join(EIGENDA_PATH).join("eigenda-operator-setup/holesky");
        info!("Path: {:?}", &setup_path);
        std::env::set_current_dir(&setup_path)?;

        let cmd = docker_cmd(["logs", "-f"])?;

        self.running = true;
        Ok(cmd)
    }

    async fn stop(&mut self) -> Result<(), IvyError> {
        let docker_path = self.base_path.join("eigenda-operator-setup");
        let docker_path = match self.chain {
            Chain::Mainnet => docker_path.join("mainnet"),
            Chain::Holesky => docker_path.join("holesky"),
            _ => todo!("Unimplemented"),
        };
        std::env::set_current_dir(docker_path)?;
        let _ = docker_cmd_status(["stop"])?;
        self.running = false;
        Ok(())
    }

    fn base_path(&self) -> PathBuf {
        self.base_path.clone()
    }

    fn avs_setup_path(&mut self) -> PathBuf {
        let path = self.avs_config.get_path(self.chain);
        self.avs_config.store();
        path
    }

    fn is_running(&self) -> bool {
        self.running
    }

    fn name(&self) -> &'static str {
        EIGENDA_NAME
    }

=======
>>>>>>> a38c1938
    async fn register(
        &self,
        provider: Arc<IvyProvider>,
        eigen_path: PathBuf,
        private_keypath: PathBuf,
        keyfile_password: &str,
    ) -> Result<(), IvyError> {
        let quorums = self.get_bootable_quorums(provider.clone()).await?;
        if quorums.is_empty() {
            return Err(EigenDAError::NoBootableQuorumsError.into());
        }
        let quorum_str: Vec<String> =
            quorums.iter().map(|quorum| (*quorum as u8).to_string()).collect();
        let quorum_str = quorum_str.join(",");

        let run_script_dir = eigen_path.join("eigenda-operator-setup");
        let run_script_dir = match self.chain {
            Chain::Mainnet => run_script_dir.join("mainnet"),
            Chain::Holesky => run_script_dir.join("holesky"),
            _ => todo!("Unimplemented"),
        };

        // Child shell scripts may not run correctly if the current directory is not set to their
        // own path.
        std::env::set_current_dir(run_script_dir.clone())?;
        let run_script_path = run_script_dir.join("run.sh");

        info!("Booting quorums: {:#?}", quorums);
        debug!("{} |  {}", run_script_path.display(), quorum_str);

        let optin = Command::new("sh")
            .arg(run_script_path)
            .arg("--operation-type")
            .arg("opt-in")
            .arg("--node-ecdsa-key-file-host")
            .arg(private_keypath)
            .arg("--node-ecdsa-key-password")
            .arg(keyfile_password)
            .arg("--quorums")
            .arg(quorum_str)
            .status()?;

        if optin.success() {
            Ok(())
        } else {
            Err(EigenDAError::ScriptError(optin.to_string()).into())
        }
    }

    async fn unregister(
        &self,
        provider: Arc<IvyProvider>,
        eigen_path: PathBuf,
        private_keypath: PathBuf,
        keyfile_password: &str,
    ) -> Result<(), IvyError> {
        let quorums = self.get_bootable_quorums(provider.clone()).await?;
        let quorum_str: Vec<String> =
            quorums.iter().map(|quorum| (*quorum as u8).to_string()).collect();
        let quorum_str = quorum_str.join(",");

        let run_script_dir = eigen_path.join("eigenda-operator-setup");
        let run_script_dir = match self.chain {
            Chain::Mainnet => run_script_dir.join("mainnet"),
            Chain::Holesky => run_script_dir.join("holesky"),
            _ => todo!("Unimplemented"),
        };

        // Child shell scripts may not run correctly if the current directory is not set to their
        // own path.
        std::env::set_current_dir(run_script_dir.clone())?;
        let run_script_path = run_script_dir.join("run.sh");

        info!("Booting quorums: {:#?}", quorums);
        debug!("{} |  {}", run_script_path.display(), quorum_str);

        let optin = Command::new("sh")
            .arg(run_script_path)
            .arg("--operation-type")
            .arg("opt-out")
            .arg("--node-ecdsa-key-file-host")
            .arg(private_keypath)
            .arg("--node-ecdsa-key-password")
            .arg(keyfile_password)
            .arg("--quorums")
            .arg(quorum_str)
            .status()?;

        if optin.success() {
            Ok(())
        } else {
            Err(EigenDAError::ScriptError(optin.to_string()).into())
        }
    }

    fn name(&self) -> &'static str {
        "eigenda"
    }

    fn path(&self) -> PathBuf {
        self.path.clone()
    }

    fn run_path(&self) -> PathBuf {
        let docker_path = self.path.join("eigenda-operator-setup");
        match self.chain {
            Chain::Mainnet => docker_path.join("mainnet"),
            Chain::Holesky => docker_path.join("holesky"),
            _ => todo!("Unimplemented"),
        }
    }

    fn is_running(&self) -> bool {
        self.running
    }

    fn set_running(&mut self, running: bool) {
        self.running = running;
    }
}

impl EigenDA {
    pub async fn get_current_total_stake(
        &self,
        provider: Arc<IvyProvider>,
        quorum_type: u8,
    ) -> Result<u128, IvyError> {
        let stake_registry_contract =
            StakeRegistryAbi::new(contracts::stake_registry(self.chain), provider.clone());
        let total_stake = stake_registry_contract.get_current_total_stake(quorum_type).await?;
        Ok(total_stake)
    }

    // TODO: Check to see if the delegation manager is querying strategies or quorums, also see if
    // there's a more compact method for this (EG query all strategies at once, or a selected
    // quorum
    pub async fn get_operator_shares_for_strategies(
        &self,
        provider: Arc<IvyProvider>,
        strategies: Vec<Address>,
    ) -> Result<Vec<U256>, IvyError> {
        let delegation_manager = DelegationManagerAbi::new(
            contracts::registry_coordinator(self.chain),
            provider.clone(),
        );
        let shares = delegation_manager.get_operator_shares(provider.address(), strategies).await?;
        Ok(shares)
    }

    async fn get_bootable_quorums(
        &self,
        provider: Arc<IvyProvider>,
    ) -> Result<Vec<QuorumType>, IvyError> {
        let mut quorums_to_boot: Vec<QuorumType> = Vec::new();
        let chain = Chain::try_from(provider.signer().chain_id()).unwrap_or_default();
        for quorum_type in self.quorum_candidates(chain).iter() {
            let quorum = Quorum::try_from_type_and_network(*quorum_type, chain)?;
            let strategies = quorum.to_addresses();
            let shares =
                self.get_operator_shares_for_strategies(provider.clone(), strategies).await?;
            let total_shares = shares.iter().fold(U256::from(0), |acc, x| acc + x); // This may be
            info!("Operator shares for quorum {}: {}", quorum_type, total_shares);
            // let quorum_total =
            //     self.get_current_total_stake(provider.clone(), *quorum_type as u8).await?;
            quorums_to_boot.push(*quorum_type);
            // TODO: Reintroduce this check somewhere
            // let quorum_percentage = total_shares * 10000 / (total_shares + quorum_total);
            // if self.avs()?.validate_node_size(quorum_percentage)? {
            //     quorums_to_boot.push(*quorum_type);
            // };
        }
        Ok(quorums_to_boot)
    }

    async fn build_env(
        &mut self,
        provider: Arc<IvyProvider>,
        config: &IvyConfig,
    ) -> Result<(), IvyError> {
        let chain = Chain::try_from(provider.signer().chain_id())?;
        let rpc_url = config.get_rpc_url(chain)?;

        let avs_run_path = self.base_path.join("eigenda-operator-setup");
        let avs_run_path = match chain {
            Chain::Mainnet => avs_run_path.join("mainnet"),
            Chain::Holesky => avs_run_path.join("holesky"),
            _ => todo!("Unimplemented"),
        };

        self.avs_config.set_path(chain, avs_run_path.clone(), false);
        self.avs_config.store();

        let env_example_path = avs_run_path.join(".env.example");
        let env_path = avs_run_path.join(".env");

        if !env_example_path.exists() {
            error!("The '.env.example' file does not exist at {}. '.env.example' is used for .env templating, please ensure the operator-setup was downloaded to the correct location.", env_example_path.display());
            return Err(SetupError::NoEnvExample.into());
        }
        std::fs::copy(env_example_path, env_path.clone())?;

        debug!("configuring env...");
        let mut env_lines = EnvLines::load(&env_path)?;

        // Node hostname
        let node_hostname = reqwest::get("https://api.ipify.org").await?.text().await?;
        info!("Using node hostname: {node_hostname}");
        // env_lines.set("NODE_HOSTNAME", &node_hostname);

        // Node chain RPC
        env_lines.set("NODE_CHAIN_RPC", &rpc_url);

        // User home directory
        let home_dir = dirs::home_dir().expect("Could not get home directory");
        let home_str = home_dir.to_str().expect("Could not get home directory");
        env_lines.set("USER_HOME", home_str);
        // Node resource paths
        env_lines.set("NODE_G1_PATH_HOST", r#"${EIGENLAYER_HOME}/eigenda/resources/g1.point"#);
        env_lines
            .set("NODE_G2_PATH_HOST", r#"${EIGENLAYER_HOME}/eigenda/resources/g2.point.powerOf2"#);
        env_lines.set(
            "NODE_CACHE_PATH_HOST",
            r#"${EIGENLAYER_HOME}/eigenda/eigenda-operator-setup/resources/cache"#,
        );

        // BLS key
        let bls_key_name: String = Input::new()
            .with_prompt(
                "Input the name of your BLS key file without file extensions - looks in .eigenlayer folder (where eigen cli stores the key)",
            )
            .interact_text()?;

        let mut bls_json_file_location = dirs::home_dir().expect("Could not get home dir");
        bls_json_file_location.push(".eigenlayer/operator_keys");
        bls_json_file_location.push(bls_key_name);
        bls_json_file_location.set_extension("bls.key.json");
        debug!("BLS key file location: {:?}", bls_json_file_location);

        // TODO: Remove prompting
        let bls_password: String =
            Password::new().with_prompt("Input the password for your BLS key file").interact()?;

        env_lines.set(
            "NODE_BLS_KEY_FILE_HOST",
            bls_json_file_location.to_str().expect("Could not get BLS key file location"),
        );
        env_lines.set("NODE_BLS_KEY_PASSWORD", &format!("'{}'", bls_password));
        env_lines.save(&env_path)?;
        info!(".env file saved to {}", env_path.display());

        Ok(())
    }

    // TODO: Should probably be a hashmap
    #[allow(dead_code)]
    fn quorum_min(&self, chain: Chain, quorum_type: QuorumType) -> U256 {
        match chain {
            Chain::Mainnet => match quorum_type {
                QuorumType::LST => U256::from(96 * (10 ^ 18)),
                QuorumType::EIGEN => todo!("Unimplemented"),
            },
            Chain::Holesky => match quorum_type {
                QuorumType::LST => U256::from(96 * (10 ^ 18)),
                QuorumType::EIGEN => todo!("Unimplemented"),
            },
            _ => todo!("Unimplemented"),
        }
    }

    // TODO: Consider loading these from a TOML config file or somesuch
    // TODO: Add Eigen quorum
    #[allow(dead_code)]
    fn quorum_candidates(&self, chain: Chain) -> Vec<QuorumType> {
        match chain {
            Chain::Mainnet => vec![QuorumType::LST],
            Chain::Holesky => vec![QuorumType::LST],
            _ => todo!("Unimplemented"),
        }
    }
}

/// Downloads eigenDA node resources
pub async fn download_g1_g2(eigen_path: PathBuf) -> Result<(), IvyError> {
    let resources_dir = eigen_path.join("resources");
    fs::create_dir_all(resources_dir.clone())?;
    let g1_file_path = resources_dir.join("g1.point");
    let g2_file_path = resources_dir.join("g2.point.powerOf2");
    if g1_file_path.exists() {
        info!("The 'g1.point' file already exists.");
    } else {
        info!("Downloading 'g1.point'  to {}", g1_file_path.display());
        dl_progress_bar("https://srs-mainnet.s3.amazonaws.com/kzg/g1.point", g1_file_path).await?;
    }
    if g2_file_path.exists() {
        info!("The 'g2.point.powerOf2' file already exists.");
    } else {
        info!("Downloading 'g2.point.powerOf2' ...");
        dl_progress_bar("https://srs-mainnet.s3.amazonaws.com/kzg/g2.point.powerOf2", g2_file_path)
            .await?
    }
    Ok(())
}

pub async fn download_operator_setup(eigen_path: PathBuf) -> Result<(), IvyError> {
    let mut setup = false;
    let repo_url =
        "https://github.com/ivy-net/eigenda-operator-setup/archive/refs/heads/master.zip";
    let temp_path = eigen_path.join("temp");
    let destination_path = eigen_path.join("eigenda-operator-setup");
    if destination_path.exists() {
        let reset_string: String = Input::new()
            .with_prompt("The operator setup directory already exists. Redownload? (y/n)")
            .interact_text()?;

        if reset_string == "y" {
            setup = true;
            fs::remove_dir_all(destination_path.clone())?;
            fs::create_dir_all(temp_path.clone())?;
        }
    } else {
        info!("The setup directory does not exist, downloading to {}", temp_path.display());
        fs::create_dir_all(temp_path.clone())?;
        setup = true;
    }

    if setup {
        info!("Downloading setup files to {}", temp_path.display());
        let response = reqwest::get(repo_url).await?;

        let fname = temp_path.join("source.zip");
        let mut dest = File::create(&fname)?;
        let bytes = response.bytes().await?;
        std::io::copy(&mut bytes.as_ref(), &mut dest)?;
        let reader = BufReader::new(File::open(fname)?);
        let mut archive = ZipArchive::new(reader)?;

        for i in 0..archive.len() {
            let mut file = archive.by_index(i)?;
            let outpath = temp_path.join(file.name());
            debug!("Extracting to {}", outpath.display());

            if (file.name()).ends_with('/') {
                std::fs::create_dir_all(&outpath)?;
            } else {
                if let Some(p) = outpath.parent() {
                    if !p.exists() {
                        std::fs::create_dir_all(p)?;
                    }
                }
                let mut outfile = File::create(&outpath)?;
                copy(&mut file, &mut outfile)?;
            }
        }
        let first_dir = std::fs::read_dir(&temp_path)?
            .filter_map(Result::ok)
            .find(|entry| entry.file_type().unwrap().is_dir());
        if let Some(first_dir) = first_dir {
            let old_folder_path = first_dir.path();
            debug!("{}", old_folder_path.display());
            std::fs::rename(old_folder_path, destination_path)?;
        }
        // Delete the setup directory
        if temp_path.exists() {
            info!("Cleaning up setup directory...");
            std::fs::remove_dir_all(temp_path)?;
        }
    }

    Ok(())
}<|MERGE_RESOLUTION|>--- conflicted
+++ resolved
@@ -10,7 +10,7 @@
     fs::{self, File},
     io::{copy, BufReader},
     path::PathBuf,
-    process::Command,
+    process::{Child, Command},
     sync::Arc,
 };
 use thiserror::Error as ThisError;
@@ -20,6 +20,7 @@
 use crate::{
     avs::AvsVariant,
     config::{self, IvyConfig},
+    dockercmd::docker_cmd,
     download::dl_progress_bar,
     eigen::{
         contracts::delegation_manager::DelegationManagerAbi,
@@ -138,31 +139,6 @@
         Ok(acceptable)
     }
 
-<<<<<<< HEAD
-    async fn start(&mut self) -> Result<Child, IvyError> {
-        let docker_path = self.avs_setup_path();
-        let docker_path = match self.chain {
-            Chain::Mainnet => docker_path.join("mainnet"),
-            Chain::Holesky => docker_path.join("holesky"),
-            _ => todo!("Unimplemented"),
-        };
-        std::env::set_current_dir(docker_path.clone())?;
-        debug!("docker start: {} ", docker_path.display());
-        let build = docker_cmd_status(["build", "--no-cache"])?;
-
-        let _ = docker_cmd_status(["config"])?;
-
-        if !build.success() {
-            return Err(EigenDAError::ScriptError(build.to_string()).into());
-        }
-
-        // NOTE: See the limitations of the Stdio::piped() method if this experiences a deadlock
-        let cmd = docker_cmd(["up", "--force-recreate"])?;
-        debug!("cmd PID: {:?}", cmd.id());
-        self.running = true;
-        Ok(cmd)
-    }
-
     async fn attach(&mut self) -> Result<Child, IvyError> {
         //TODO: Make more robust once path from avs config file is integrated
         let setup_path =
@@ -176,39 +152,6 @@
         Ok(cmd)
     }
 
-    async fn stop(&mut self) -> Result<(), IvyError> {
-        let docker_path = self.base_path.join("eigenda-operator-setup");
-        let docker_path = match self.chain {
-            Chain::Mainnet => docker_path.join("mainnet"),
-            Chain::Holesky => docker_path.join("holesky"),
-            _ => todo!("Unimplemented"),
-        };
-        std::env::set_current_dir(docker_path)?;
-        let _ = docker_cmd_status(["stop"])?;
-        self.running = false;
-        Ok(())
-    }
-
-    fn base_path(&self) -> PathBuf {
-        self.base_path.clone()
-    }
-
-    fn avs_setup_path(&mut self) -> PathBuf {
-        let path = self.avs_config.get_path(self.chain);
-        self.avs_config.store();
-        path
-    }
-
-    fn is_running(&self) -> bool {
-        self.running
-    }
-
-    fn name(&self) -> &'static str {
-        EIGENDA_NAME
-    }
-
-=======
->>>>>>> a38c1938
     async fn register(
         &self,
         provider: Arc<IvyProvider>,
@@ -305,20 +248,24 @@
     }
 
     fn name(&self) -> &'static str {
-        "eigenda"
-    }
-
-    fn path(&self) -> PathBuf {
-        self.path.clone()
+        EIGENDA_NAME
+    }
+
+    fn base_path(&self) -> PathBuf {
+        self.base_path.clone()
     }
 
     fn run_path(&self) -> PathBuf {
-        let docker_path = self.path.join("eigenda-operator-setup");
-        match self.chain {
-            Chain::Mainnet => docker_path.join("mainnet"),
-            Chain::Holesky => docker_path.join("holesky"),
-            _ => todo!("Unimplemented"),
-        }
+        // let path = self.avs_config.get_path(self.chain);
+        // self.avs_config.store();
+        // path
+        // let docker_path = self.path.join("eigenda-operator-setup");
+        // match self.chain {
+        //     Chain::Mainnet => docker_path.join("mainnet"),
+        //     Chain::Holesky => docker_path.join("holesky"),
+        //     _ => todo!("Unimplemented"),
+        // }
+        "".into()
     }
 
     fn is_running(&self) -> bool {
