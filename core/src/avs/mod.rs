--- conflicted
+++ resolved
@@ -3,10 +3,7 @@
     docker::{dockercmd::DockerCmd, log::CmdLogSource},
     eigen::{contracts::delegation_manager::DelegationManager, quorum::QuorumType},
     error::IvyError,
-<<<<<<< HEAD
-=======
     grpc::messages::NodeData,
->>>>>>> cf3687f8
     ivy_yaml::create_ivy_dockercompose,
     keychain::{KeyType, Keychain},
     messenger::BackendMessenger,
@@ -25,10 +22,7 @@
 };
 use lagrange::Lagrange;
 use names::AvsName;
-<<<<<<< HEAD
-=======
 use semver::Version;
->>>>>>> cf3687f8
 use std::{collections::HashMap, fmt::Debug, path::PathBuf, sync::Arc};
 use tokio::process::Child;
 use tracing::{debug, error, info};
