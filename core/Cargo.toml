[package]
name = "ivynet-core"
version = "0.1.0"
edition = "2021"
authors = ["Noah Foltz <noah@ivynet.dev>"]
description = "Core library for Ivynet client functionality"
repository = "https://github.com/ivy-net/ivynet"
license = "UNLICENSED"

[lib]
path = "src/lib.rs"

[lints]
workspace = true

# TODO: Remove clap as a dependency unless cli-feature is enabled
[dependencies]
clap = { version = "4.5.7", features = ["derive"] }
futures-util = "0.3"
dialoguer = "0.11.0"
dirs = "5.0.1"
dotenvy = "0.15.7"
ethers = "2.0"
indicatif = "0.17.8"
once_cell = "1.19.0"
regex = "1.10.6"
reqwest = { version = "0.12", features = ["stream"] }
serde = { version = "1.0", features = ["derive"] }
serde_json = "1.0.117"
serde_yaml = "0.9.33"
sysinfo = "0.30.11"
thiserror = "1.0.62"
tokio = { version = "1.37.0", features = ["full"] }
toml = "0.8.15"
tracing = "0.1.40"
zip = "2.1.3"
url = { version = "2.5.1", features = ["serde"] }
chrono = "0.4"
async-trait = "0.1.80"
ivynet-macros = { path = "../macros" }
blsful = "2.5.7"
rand = "0.8"

#grpc
prost = "0.12"
prost-wkt = "0.5"
prost-wkt-types = "0.5"
tonic = { version = "0.11", features = ["tls", "tls-roots"] }
tonic-reflection = "0.11"
tokio-stream = { version = "0.1.15", features = ["net"] }
tower = "0.4.13"
hyper-util = { version = "0.1.6", features = ["full", "tokio"] }
which = "6.0.2"
eth-keystore = { version = "0.5.0", features = ["geth-compat"] }
<<<<<<< HEAD
=======
semver = "1.0.23"
>>>>>>> cf3687f8
indexmap = "2.6.0"
docker-compose-types = "0.15.0"
axum = "0.7.7"

[build-dependencies]
prost-build = "0.12"
prost-wkt-build = "0.5"
tonic-build = "0.11"

[dev-dependencies]
tempfile = "3.10.1"


[package.metadata.cargo-machete]
ignored = ["chrono", "prost", "prost-wkt", "prost-wkt-types"]<|MERGE_RESOLUTION|>--- conflicted
+++ resolved
@@ -52,10 +52,7 @@
 hyper-util = { version = "0.1.6", features = ["full", "tokio"] }
 which = "6.0.2"
 eth-keystore = { version = "0.5.0", features = ["geth-compat"] }
-<<<<<<< HEAD
-=======
 semver = "1.0.23"
->>>>>>> cf3687f8
 indexmap = "2.6.0"
 docker-compose-types = "0.15.0"
 axum = "0.7.7"
