syntax = "proto3";
package backend;

import "google/protobuf/timestamp.proto";
import "google/protobuf/empty.proto";
import "messages.proto";

service Backend {
    rpc Register(messages.RegistrationCredentials) returns (google.protobuf.Empty);
    rpc Metrics(messages.SignedMetrics) returns (google.protobuf.Empty);
    rpc Logs(messages.SignedLog) returns (google.protobuf.Empty);
<<<<<<< HEAD
    rpc UpdateNodeData(messages.SignedNodeData) returns (google.protobuf.Empty);
=======
>>>>>>> 5a76b8b0
}<|MERGE_RESOLUTION|>--- conflicted
+++ resolved
@@ -9,8 +9,4 @@
     rpc Register(messages.RegistrationCredentials) returns (google.protobuf.Empty);
     rpc Metrics(messages.SignedMetrics) returns (google.protobuf.Empty);
     rpc Logs(messages.SignedLog) returns (google.protobuf.Empty);
-<<<<<<< HEAD
-    rpc UpdateNodeData(messages.SignedNodeData) returns (google.protobuf.Empty);
-=======
->>>>>>> 5a76b8b0
 }