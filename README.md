--- conflicted
+++ resolved
@@ -27,15 +27,6 @@
 
 NOTE: Development is happening at pace and there may be bugs - please feel free to open a github issue if any are encountered!
 
-<<<<<<< HEAD
-For now,
-
-### Build
-
-Rust and cmake is required to build the code with following commands:
-
-=======
->>>>>>> fe4f48d5
 ### Prepare the client
 
 - Run the build
@@ -44,8 +35,6 @@
 cargo clean
 cargo build -r
 ```
-<<<<<<< HEAD
-=======
 
 - Copy binaries to an accessible place (e.g. `~/bin`)
 
@@ -59,54 +48,11 @@
 ```sh
 ivynet-cli --help
 ```
->>>>>>> fe4f48d5
-
-The output is stored in the `target/release` folder.
-To validated that binaries are functional, change directory and check if the outout of the help command.
-
-<<<<<<< HEAD
-```sh
-cd target/release
-./ivynet-cli --help
-```
 
 ### Private Key setup
 
 To setup properly first create/import your Ethereum Key
 
-```sh
-ivynet-cli config create-key [KEYNAME] [PASSWORD] --store
-or
-ivynet-cli config import-key [PRIVATE-KEY] [KEYNAME] [PASSWORD]
-```
-
-### RPC url setup
-
-Then set your RPC urls for mainnet and holesky
-```sh
-ivynet-cli config set-rpc mainnet [URL]
-# and/or
-ivynet-cli -n holesky config set-rpc holesky https://rpc.holesky.ethpandaops.io
-```
-
-### EigenDA AVS configuration
-
-Then try grabbing your stake:
-
-```sh
-ivynet-cli --network holesky operator get-stake [ADDRESS]
-```
-and finally booting up the EigenDA AVS!
-
-```sh
-ivynet-cli config --network holesky avs setup eigenda
-```
-
-And finally booting up the EigenDA AVS!
-
-```sh
-ivynet-cli --network holesky avs start eigenda
-=======
 - Install the eigenlayer CLI
 
 ```sh
@@ -118,9 +64,8 @@
 
 ```sh
 eigenlayer operator keys create --key-type bls [keyname]
->>>>>>> fe4f48d5
 ```
 
-### Setup IvyNet client
+### RPC url setup
 
 Please refer to the CLI documentation [here](./cli/README.md)