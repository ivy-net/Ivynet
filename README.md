--- conflicted
+++ resolved
@@ -71,8 +71,6 @@
 # and/or
 ivynet-cli -n holesky config set-rpc holesky https://rpc.holesky.ethpandaops.io
 ```
-<<<<<<< HEAD
-
 
 Then try grabbing your stake:
 
@@ -89,13 +87,6 @@
 
 And finally booting up the EigenDA AVS!
 
-=======
-* Grab your stake:
-```sh
-ivynet-cli --network holesky operator get-stake [ADDRESS]
-```
-* and finally, boot up the EigenDA AVS!
->>>>>>> f2270d9a
 ```sh
 ivynet-cli --network holesky avs start eigenda
 ```
